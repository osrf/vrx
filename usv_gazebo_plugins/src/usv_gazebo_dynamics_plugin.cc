--- conflicted
+++ resolved
@@ -110,10 +110,7 @@
   this->paramHullRadius  = this->SdfParamDouble(_sdf, "hullRadius"  , 0.213);
   this->paramBoatWidth   = this->SdfParamDouble(_sdf, "boatWidth"   , 1.0);
   this->paramBoatLength  = this->SdfParamDouble(_sdf, "boatLength"  , 1.35);
-<<<<<<< HEAD
-=======
-
->>>>>>> 49988e8a
+
   if (!_sdf->HasElement("length_n"))
   {
     int defaultVal = 2;
