# Copyright 2022 Open Source Robotics Foundation, Inc.
#
# Licensed under the Apache License, Version 2.0 (the "License");
# you may not use this file except in compliance with the License.
# You may obtain a copy of the License at
#
#     http://www.apache.org/licenses/LICENSE-2.0
#
# Unless required by applicable law or agreed to in writing, software
# distributed under the License is distributed on an "AS IS" BASIS,
# WITHOUT WARRANTIES OR CONDITIONS OF ANY KIND, either express or implied.
# See the License for the specific language governing permissions and
# limitations under the License.

from ament_index_python.packages import get_package_share_directory

from launch import LaunchDescription
from launch.actions import DeclareLaunchArgument, IncludeLaunchDescription
from launch.actions import EmitEvent
from launch.actions import ExecuteProcess
<<<<<<< HEAD
from launch.actions import IncludeLaunchDescription
from launch.actions import OpaqueFunction
from launch.actions import RegisterEventHandler
from launch.events import Shutdown
from launch.event_handlers import OnProcessExit
=======
>>>>>>> 24e0008d
from launch.launch_description_sources import PythonLaunchDescriptionSource
from launch.substitutions import LaunchConfiguration

from launch_ros.actions import Node

import vrx_ign.bridges

import os

def generate_launch_description():
    ign_args = LaunchConfiguration('ign_args')
    ign_args_launch = DeclareLaunchArgument(
        'ign_args', 
        default_value='',
        description='Arguments to be passed to Ignition Gazebo'
    )

    ign_gazebo = IncludeLaunchDescription(
        PythonLaunchDescriptionSource([os.path.join(
        get_package_share_directory('ros_ign_gazebo'), 'launch'),
        '/ign_gazebo.launch.py']),
        launch_arguments = {'ign_args': ign_args}.items())

<<<<<<< HEAD
    # Register handler for shutting down ros launch when ign gazebo process exits
    # monitor_sim.py will run until it can not find the ign gazebo process.
    # Once monitor_sim.py exits, a process exit event is triggered which causes the
    # handler to emit a Shutdown event
    p = os.path.join(get_package_share_directory('vrx_ros'), 'launch',
                     'monitor_sim.py')
    monitor_sim_proc = ExecuteProcess(
        cmd=['python3', p],
        name='monitor_sim',
        output='screen',
    )
    sim_exit_event_handler = RegisterEventHandler(
        OnProcessExit(
            target_action=monitor_sim_proc,
            on_exit=[
                EmitEvent(event=Shutdown(reason='Simulation ended'))
            ]
        )
    )


=======
>>>>>>> 24e0008d
    bridges = [
      vrx_ign.bridges.score(),
      vrx_ign.bridges.clock(),
      vrx_ign.bridges.run_clock(),
      vrx_ign.bridges.phase(),
      vrx_ign.bridges.stream_status(),
    ]

    bridge_node = Node(
        package='ros_ign_bridge',
        executable='parameter_bridge',
        output='screen',
        arguments=[bridge.argument() for bridge in bridges],
        remappings=[bridge.remapping() for bridge in bridges],
    )

    wamv_args = {'name': 'wamv',
                 'world': 'sydney_regatta',
                 'model': 'wam-v',
                 'x': '-532',
                 'y': '162',
                 'z': '0',
                 'R': '0',
                 'P': '0',
                 'Y': '1'
                }

<<<<<<< HEAD
    return [ign_gazebo, *nodes, monitor_sim_proc, sim_exit_event_handler]
=======
    spawn_wamv = IncludeLaunchDescription(
        PythonLaunchDescriptionSource([os.path.join(
        get_package_share_directory('vrx_ign'), 'launch'),
        '/spawn.launch.py']),
        launch_arguments = wamv_args.items())
>>>>>>> 24e0008d

    return LaunchDescription([
        ign_args_launch,
        ign_gazebo,
        bridge_node,
        spawn_wamv,
        ])<|MERGE_RESOLUTION|>--- conflicted
+++ resolved
@@ -18,14 +18,11 @@
 from launch.actions import DeclareLaunchArgument, IncludeLaunchDescription
 from launch.actions import EmitEvent
 from launch.actions import ExecuteProcess
-<<<<<<< HEAD
 from launch.actions import IncludeLaunchDescription
 from launch.actions import OpaqueFunction
 from launch.actions import RegisterEventHandler
 from launch.events import Shutdown
 from launch.event_handlers import OnProcessExit
-=======
->>>>>>> 24e0008d
 from launch.launch_description_sources import PythonLaunchDescriptionSource
 from launch.substitutions import LaunchConfiguration
 
@@ -49,7 +46,6 @@
         '/ign_gazebo.launch.py']),
         launch_arguments = {'ign_args': ign_args}.items())
 
-<<<<<<< HEAD
     # Register handler for shutting down ros launch when ign gazebo process exits
     # monitor_sim.py will run until it can not find the ign gazebo process.
     # Once monitor_sim.py exits, a process exit event is triggered which causes the
@@ -71,8 +67,6 @@
     )
 
 
-=======
->>>>>>> 24e0008d
     bridges = [
       vrx_ign.bridges.score(),
       vrx_ign.bridges.clock(),
@@ -100,19 +94,17 @@
                  'Y': '1'
                 }
 
-<<<<<<< HEAD
-    return [ign_gazebo, *nodes, monitor_sim_proc, sim_exit_event_handler]
-=======
     spawn_wamv = IncludeLaunchDescription(
         PythonLaunchDescriptionSource([os.path.join(
         get_package_share_directory('vrx_ign'), 'launch'),
         '/spawn.launch.py']),
         launch_arguments = wamv_args.items())
->>>>>>> 24e0008d
 
     return LaunchDescription([
         ign_args_launch,
         ign_gazebo,
         bridge_node,
         spawn_wamv,
-        ])+        monitor_sim_proc,
+        sim_exit_event_handler
+        ])
