--- conflicted
+++ resolved
@@ -30,13 +30,10 @@
 
 import os
 
-<<<<<<< HEAD
-=======
 PERCEPTION_WORLDS = [
   'perception_task'
 ]
 
->>>>>>> 151aed48
 STATIONKEEPING_WORLDS = [
   'stationkeeping_task'
 ]
@@ -56,31 +53,6 @@
             get_package_share_directory('ros_gz_sim'), 'launch'),
             '/gz_sim.launch.py']),
         launch_arguments={'gz_args': ' '.join(gz_args)}.items())
-<<<<<<< HEAD
-=======
-
-    # Register handler for shutting down ros launch when ign gazebo process exits
-    # monitor_sim.py will run until it can not find the ign gazebo process.
-    # Once monitor_sim.py exits, a process exit event is triggered which causes the
-    # handler to emit a Shutdown event
-    p = os.path.join(get_package_share_directory('vrx_ros'), 'launch',
-                     'monitor_sim.py')
-    monitor_sim_proc = ExecuteProcess(
-        cmd=['python3', p],
-        name='monitor_sim',
-        output='screen',
-    )
-    sim_exit_event_handler = RegisterEventHandler(
-        OnProcessExit(
-            target_action=monitor_sim_proc,
-            on_exit=[
-                EmitEvent(event=Shutdown(reason='Simulation ended'))
-            ]
-        )
-    )
-
-    return [gz_sim, monitor_sim_proc, sim_exit_event_handler]
->>>>>>> 151aed48
 
     # Register handler for shutting down ros launch when ign gazebo process exits
     # monitor_sim.py will run until it can not find the ign gazebo process.
@@ -104,10 +76,7 @@
 
     return [gz_sim, monitor_sim_proc, sim_exit_event_handler]
 
-<<<<<<< HEAD
 
-=======
->>>>>>> 151aed48
 def competition_bridges(world_name):
     bridges = [
         vrx_gz.bridges.clock(),
@@ -116,15 +85,11 @@
     ]
 
     task_bridges = []
-<<<<<<< HEAD
-    if world_name in STATIONKEEPING_WORLDS:
-=======
     if world_name in PERCEPTION_WORLDS:
         task_bridges = [
             vrx_gz.bridges.perception_reports(),
         ]
     elif world_name in STATIONKEEPING_WORLDS:
->>>>>>> 151aed48
         task_bridges = [
             vrx_gz.bridges.stationkeeping_goal(),
             vrx_gz.bridges.stationkeeping_mean_pose_error(),
