--- conflicted
+++ resolved
@@ -30,17 +30,16 @@
 
 import os
 
-<<<<<<< HEAD
 PERCEPTION_WORLDS = [
   'perception_task'
-=======
+]
+
 STATIONKEEPING_WORLDS = [
   'stationkeeping_task'
 ]
 
 WAYFINDING_WORLDS = [
   'wayfinding_task'
->>>>>>> 15c46c1f
 ]
 
 def simulation(world_name, headless=False):
@@ -86,7 +85,11 @@
     ]
 
     task_bridges = []
-    if world_name in STATIONKEEPING_WORLDS:
+    if world_name in PERCEPTION_WORLDS:
+        task_bridges = [
+            vrx_gz.bridges.perception_reports(),
+        ]
+    elif world_name in STATIONKEEPING_WORLDS:
         task_bridges = [
             vrx_gz.bridges.stationkeeping_goal(),
             vrx_gz.bridges.stationkeeping_mean_pose_error(),
