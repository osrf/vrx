--- conflicted
+++ resolved
@@ -180,9 +180,6 @@
         ros_topic=f'/vrx/wayfinding/min_errors',
         gz_type='ignition.msgs.Float_V',
         ros_type='ros_gz_interfaces/msg/Float32Array',
-<<<<<<< HEAD
-        direction=BridgeDirection.GZ_TO_ROS)
-=======
         direction=BridgeDirection.GZ_TO_ROS)
 
 def perception_reports():
@@ -191,5 +188,4 @@
         ros_topic=f'/vrx/perception/landmark',
         gz_type='ignition.msgs.Pose',
         ros_type='geometry_msgs/msg/PoseStamped',
-        direction=BridgeDirection.ROS_TO_GZ)
->>>>>>> 151aed48
+        direction=BridgeDirection.ROS_TO_GZ)