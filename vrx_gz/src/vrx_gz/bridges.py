--- conflicted
+++ resolved
@@ -108,8 +108,8 @@
         ros_topic='/clock',
         gz_type='ignition.msgs.Clock',
         ros_type='rosgraph_msgs/msg/Clock',
-<<<<<<< HEAD
         direction=BridgeDirection.GZ_TO_ROS)
+
 
 def task_info():
     return Bridge(
@@ -119,6 +119,7 @@
         ros_type='ros_gz_interfaces/msg/ParamVec',
         direction=BridgeDirection.GZ_TO_ROS)
 
+
 def contacts():
     return Bridge(
         gz_topic=f'/vrx/contacts',
@@ -126,6 +127,7 @@
         gz_type='ignition.msgs.Contacts',
         ros_type='ros_gz_interfaces/msg/Contacts',
         direction=BridgeDirection.GZ_TO_ROS)
+
 
 def stationkeeping_goal():
     return Bridge(
@@ -135,6 +137,7 @@
         ros_type='geometry_msgs/msg/PoseStamped',
         direction=BridgeDirection.GZ_TO_ROS)
 
+
 def stationkeeping_mean_pose_error():
     return Bridge(
         gz_topic=f'/vrx/stationkeeping/mean_pose_error',
@@ -143,12 +146,11 @@
         ros_type='std_msgs/msg/Float32',
         direction=BridgeDirection.GZ_TO_ROS)
 
+
 def stationkeeping_pose_error():
     return Bridge(
         gz_topic=f'/vrx/stationkeeping/pose_error',
         ros_topic=f'/vrx/stationkeeping/pose_error',
         gz_type='ignition.msgs.Float',
         ros_type='std_msgs/msg/Float32',
-=======
->>>>>>> 9d104861
         direction=BridgeDirection.GZ_TO_ROS)