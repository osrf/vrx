--- conflicted
+++ resolved
@@ -155,15 +155,6 @@
         ros_type='std_msgs/msg/Float32',
         direction=BridgeDirection.GZ_TO_ROS)
 
-<<<<<<< HEAD
-def perception_reports():
-    return Bridge(
-        gz_topic=f'"/vrx/perception/landmark"',
-        ros_topic=f'"/vrx/perception/landmark"',
-        gz_type='ignition.msgs.Pose',
-        ros_type='geometry_msgs/msg/Pose',
-        direction=BridgeDirection.ROS_TO_GZ)
-=======
 
 def wayfinding_waypoints():
     return Bridge(
@@ -190,4 +181,11 @@
         gz_type='ignition.msgs.Float_V',
         ros_type='ros_gz_interfaces/msg/Float32Array',
         direction=BridgeDirection.GZ_TO_ROS)
->>>>>>> 15c46c1f
+
+def perception_reports():
+    return Bridge(
+        gz_topic=f'"/vrx/perception/landmark"',
+        ros_topic=f'"/vrx/perception/landmark"',
+        gz_type='ignition.msgs.Pose',
+        ros_type='geometry_msgs/msg/Pose',
+        direction=BridgeDirection.ROS_TO_GZ)