--- conflicted
+++ resolved
@@ -271,26 +271,16 @@
 DockChecker::DockChecker(const std::string &_name,
   const std::string &_internalActivationTopic,
   const std::string &_externalActivationTopic,
-<<<<<<< HEAD
-  const std::chrono::duration<double> _minDockTime, const bool _dockAllowed,
+  const std::chrono::duration<double> _minDockTime, const bool _correctDock,
   const std::string &_announceSymbol, const std::string &_symbolTopic,
   const std::string &_vehicleName)
-=======
-  const std::chrono::duration<double> _minDockTime, const bool _correctDock,
-  const std::string &_announceSymbol, const std::string &_symbolTopic)
->>>>>>> 2581ad4e
   : name(_name),
     internalActivationTopic(_internalActivationTopic),
     externalActivationTopic(_externalActivationTopic),
     minDockTime(_minDockTime),
-<<<<<<< HEAD
-    dockAllowed(_dockAllowed),
+    correctDock(_correctDock),
     symbolTopic(_symbolTopic),
     vehicleName(_vehicleName)
-=======
-    correctDock(_correctDock),
-    symbolTopic(_symbolTopic)
->>>>>>> 2581ad4e
 {
   // Override the docks own sdf parameters
   this->dockPlacardPub = this->node.Advertise<msgs::StringMsg_V>(
@@ -629,11 +619,7 @@
     std::unique_ptr<DockChecker> dockChecker(
       new DockChecker(bayName, internalActivationTopic,
         externalActivationTopic, std::chrono::duration<double>(minDockTime),
-<<<<<<< HEAD
-        dockAllowed, announceSymbol, symbolTopic, _vehicleName));
-=======
-        correctDock, announceSymbol, symbolTopic));
->>>>>>> 2581ad4e
+        correctDock, announceSymbol, symbolTopic, _vehicleName));
 
     // Add the dock checker.
     this->dockCheckers.push_back(std::move(dockChecker));
