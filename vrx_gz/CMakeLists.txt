cmake_minimum_required(VERSION 3.10.2 FATAL_ERROR)

project(vrx_gz)

find_package(ament_cmake REQUIRED)
find_package(ament_cmake_python REQUIRED)

find_package(gz-sim7 REQUIRED)
set(GZ_SIM_VER ${gz-sim7_VERSION_MAJOR})

find_package(gz-common5 REQUIRED COMPONENTS graphics)
set(GZ_COMMON_VER ${gz-common5_VERSION_MAJOR})
find_package(gz-fuel_tools8 REQUIRED)
find_package(gz-math7 REQUIRED)
set(GZ_MATH_VER ${gz-math7_VERSION_MAJOR})
find_package(gz-msgs9 REQUIRED)
find_package(gz-transport12 REQUIRED)
set(GZ_TRANSPORT_VER ${gz-transport12_VERSION_MAJOR})
find_package(gz-plugin2 REQUIRED COMPONENTS loader register)
set(GZ_PLUGIN_VER ${gz-plugin2_VERSION_MAJOR})
find_package(gz-rendering7 REQUIRED)
set(GZ_RENDERING_VER ${gz-rendering7_VERSION_MAJOR})
find_package(gz-sensors7 REQUIRED)
set(GZ_SENSORS_VER ${gz-sensors7_VERSION_MAJOR})
find_package(gz-utils2 REQUIRED)
set(GZ_UTILS_VER ${gz-utils2_VERSION_MAJOR})
find_package(sdformat13 REQUIRED)

find_package(std_msgs REQUIRED)

find_package(Eigen3 REQUIRED)

#============================================================================
# Hooks
ament_environment_hooks("hooks/resource_paths.dsv.in")
ament_environment_hooks("hooks/resource_paths.sh")

#============================================================================

# Waves
add_library(Waves SHARED
  src/Wavefield.cc
)
target_link_libraries(Waves PUBLIC
  gz-common${GZ_COMMON_VER}::gz-common${GZ_COMMON_VER}
  gz-sim${GZ_SIM_VER}::core
  gz-math${GZ_MATH_VER}
  Eigen3::Eigen
)
install(
  TARGETS Waves
  DESTINATION lib)

# Buoyancy
add_library(PolyhedraBuoyancyDrag SHARED
  src/PolyhedraBuoyancyDrag.cc
  src/PolyhedronVolume.cc
  src/ShapeVolume.cc
)
target_link_libraries(PolyhedraBuoyancyDrag PUBLIC
  gz-common${GZ_COMMON_VER}::gz-common${GZ_COMMON_VER}
  gz-sim${GZ_SIM_VER}::core
  gz-math${GZ_MATH_VER}
  Waves
)
install(
  TARGETS PolyhedraBuoyancyDrag
  DESTINATION lib)


# Base scoring plugin
add_library(ScoringPlugin SHARED
  src/ScoringPlugin.cc
)
target_link_libraries(ScoringPlugin PUBLIC
  gz-common${GZ_COMMON_VER}::gz-common${GZ_COMMON_VER}
  gz-sim${GZ_SIM_VER}::core
  gz-math${GZ_MATH_VER}
)
install(
  TARGETS ScoringPlugin
  DESTINATION lib)

# Wayfinding scoring plugin
add_library(WayfindingScoringPlugin SHARED
  src/WayfindingScoringPlugin.cc
  src/WaypointMarkers
)
target_link_libraries(WayfindingScoringPlugin PUBLIC
  gz-common${GZ_COMMON_VER}::gz-common${GZ_COMMON_VER}
  gz-sim${GZ_SIM_VER}::core
  gz-math${GZ_MATH_VER}
  ScoringPlugin
)
install(
  TARGETS WayfindingScoringPlugin
  DESTINATION lib)

# Plugins
list(APPEND VRX_GZ_PLUGINS
  AcousticPingerPlugin
  BallShooterPlugin
  LightBuoyPlugin
  NavigationScoringPlugin
<<<<<<< HEAD
  ScanDockScoringPlugin
=======
  PerceptionScoringPlugin
  PlacardPlugin
>>>>>>> 9b0a1fe4
  SimpleHydrodynamics
  StationkeepingScoringPlugin
  Surface
  WaveVisual
)

foreach(PLUGIN ${VRX_GZ_PLUGINS})
  add_library(${PLUGIN} SHARED src/${PLUGIN}.cc)
  target_link_libraries(${PLUGIN} PUBLIC
    gz-sim${GZ_SIM_VER}::core
    gz-plugin${GZ_PLUGIN_VER}::gz-plugin${GZ_PLUGIN_VER}
    gz-rendering${GZ_RENDERING_VER}::gz-rendering${GZ_RENDERING_VER}
    gz-sensors${GZ_SENSORS_VER}::gz-sensors${GZ_SENSORS_VER}
    gz-utils${GZ_UTILS_VER}::gz-utils${GZ_UTILS_VER}
    ScoringPlugin
    Waves
    Eigen3::Eigen
  )
endforeach()

install(
  TARGETS ${VRX_GZ_PLUGINS}
  DESTINATION lib)

ament_python_install_package(
  vrx_gz
  PACKAGE_DIR src/vrx_gz
)

#============================================================================
# Resources
install(DIRECTORY
  config
  launch
  models
  worlds
  DESTINATION share/${PROJECT_NAME})

ament_package()<|MERGE_RESOLUTION|>--- conflicted
+++ resolved
@@ -102,12 +102,9 @@
   BallShooterPlugin
   LightBuoyPlugin
   NavigationScoringPlugin
-<<<<<<< HEAD
-  ScanDockScoringPlugin
-=======
   PerceptionScoringPlugin
   PlacardPlugin
->>>>>>> 9b0a1fe4
+  ScanDockScoringPlugin
   SimpleHydrodynamics
   StationkeepingScoringPlugin
   Surface
