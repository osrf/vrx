--- conflicted
+++ resolved
@@ -351,11 +351,11 @@
 
     <include>
       <name>mb_marker_buoy_red</name>
-<<<<<<< HEAD
       <pose>-528 191 0 0 1.57 0</pose>
       <uri>https://fuel.gazebosim.org/1.0/openrobotics/models/mb_marker_buoy_red</uri>
 
-      <plugin name="vrx::SimpleBuoyancy" filename="libSimpleBuoyancy.so">
+      <plugin name="vrx::PolyhedraBuoyancyDrag"
+              filename="libPolyhedraBuoyancyDrag.so">
         <fluid_density>1000</fluid_density>
         <fluid_level>0.0</fluid_level>
         <linear_drag>25.0</linear_drag>
@@ -394,14 +394,8 @@
       <pose>-528 190 0 0 1.57 0</pose>
       <uri>https://fuel.gazebosim.org/1.0/openrobotics/models/mb_marker_buoy_black</uri>
 
-      <plugin name="vrx::SimpleBuoyancy" filename="libSimpleBuoyancy.so">
-=======
-      <pose>-528 190 0 0 1.57 0</pose>
-      <uri>https://fuel.gazebosim.org/1.0/openrobotics/models/mb_marker_buoy_black</uri>
-
       <plugin name="vrx::PolyhedraBuoyancyDrag"
               filename="libPolyhedraBuoyancyDrag.so">
->>>>>>> 5e432749
         <fluid_density>1000</fluid_density>
         <fluid_level>0.0</fluid_level>
         <linear_drag>25.0</linear_drag>
@@ -435,13 +429,13 @@
       </plugin>
     </include>
 
-<<<<<<< HEAD
     <include>
       <name>mb_marker_buoy_green</name>
       <pose>-528 189 0 0 1.57 0</pose>
       <uri>https://fuel.gazebosim.org/1.0/openrobotics/models/mb_marker_buoy_green</uri>
 
-      <plugin name="vrx::SimpleBuoyancy" filename="libSimpleBuoyancy.so">
+      <plugin name="vrx::PolyhedraBuoyancyDrag"
+              filename="libPolyhedraBuoyancyDrag.so">
         <fluid_density>1000</fluid_density>
         <fluid_level>0.0</fluid_level>
         <linear_drag>25.0</linear_drag>
@@ -480,7 +474,8 @@
       <pose>-528 188 0 0 1.57 0</pose>
       <uri>https://fuel.gazebosim.org/1.0/openrobotics/models/mb_marker_buoy_white</uri>
 
-      <plugin name="vrx::SimpleBuoyancy" filename="libSimpleBuoyancy.so">
+      <plugin name="vrx::PolyhedraBuoyancyDrag"
+              filename="libPolyhedraBuoyancyDrag.so">
         <fluid_density>1000</fluid_density>
         <fluid_level>0.0</fluid_level>
         <linear_drag>25.0</linear_drag>
@@ -519,7 +514,8 @@
       <pose>-528 187 0 0 1.57 0</pose>
       <uri>https://fuel.gazebosim.org/1.0/openrobotics/models/mb_round_buoy_orange</uri>
 
-      <plugin name="vrx::SimpleBuoyancy" filename="libSimpleBuoyancy.so">
+      <plugin name="vrx::PolyhedraBuoyancyDrag"
+              filename="libPolyhedraBuoyancyDrag.so">
         <fluid_density>1000</fluid_density>
         <fluid_level>0.0</fluid_level>
         <linear_drag>25.0</linear_drag>
@@ -557,7 +553,8 @@
       <pose>-528 186 0 0 1.57 0</pose>
       <uri>https://fuel.gazebosim.org/1.0/openrobotics/models/mb_round_buoy_black</uri>
 
-      <plugin name="vrx::SimpleBuoyancy" filename="libSimpleBuoyancy.so">
+      <plugin name="vrx::PolyhedraBuoyancyDrag"
+              filename="libPolyhedraBuoyancyDrag.so">
         <fluid_density>1000</fluid_density>
         <fluid_level>0.0</fluid_level>
         <linear_drag>25.0</linear_drag>
@@ -590,8 +587,6 @@
       </plugin>
     </include>
 
-=======
->>>>>>> 5e432749
     <!-- The posts for securing the WAM-V -->
     <include>
       <name>post_0</name>
@@ -682,27 +677,17 @@
 
     <!-- The base scoring plugin -->
     <plugin
-<<<<<<< HEAD
       filename="libStationkeepingScoringPlugin.so"
       name="vrx::StationkeepingScoringPlugin">
       <vehicle>wamv</vehicle>
       <task_name>station_keeping</task_name>
-=======
-      filename="libScoringPlugin.so"
-      name="vrx::ScoringPlugin">
-      <vehicle>wamv</vehicle>
-      <task_name>testing_task</task_name>
->>>>>>> 5e432749
       <task_info_topic>/vrx/task/info</task_info_topic>
       <initial_state_duration>10</initial_state_duration>
       <ready_state_duration>10</ready_state_duration>
       <running_state_duration>300</running_state_duration>
-<<<<<<< HEAD
       <!-- <head_error_on>false</head_error_on> -->
       <goal_pose>-33.722718 150.674031 0</goal_pose>
       <!-- <goal_pose_cart>-532 162 1</goal_pose_cart> -->
-=======
->>>>>>> 5e432749
       <release_joints>
         <joint>
           <name>wamv_external_pivot_joint</name>
@@ -711,10 +696,7 @@
           <name>wamv_external_riser</name>
         </joint>
       </release_joints>
-<<<<<<< HEAD
       <!-- <markers>true</markers> -->
-=======
->>>>>>> 5e432749
     </plugin>
 
   </world>
