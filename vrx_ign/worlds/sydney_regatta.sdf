<?xml version="1.0" ?>

<sdf version="1.9">
  <world name="sydney_regatta">

    <physics name="4ms" type="dart">
      <max_step_size>0.004</max_step_size>
      <real_time_factor>1.0</real_time_factor>
    </physics>

    <gui fullscreen="0">

      <!-- 3D scene -->
      <plugin filename="MinimalScene" name="3D View">
        <ignition-gui>
          <title>3D View</title>
          <property type="bool" key="showTitleBar">false</property>
          <property type="string" key="state">docked</property>
        </ignition-gui>

        <engine>ogre2</engine>
        <scene>scene</scene>
        <ambient_light>0.4 0.4 0.4</ambient_light>
        <background_color>0.8 0.8 0.8</background_color>
        <camera_pose>-478.1 148.2 13.2 0 0.25 2.94</camera_pose>
        <camera_clip>
          <near>0.25</near>
          <far>10000</far>
        </camera_clip>
      </plugin>

      <!-- Plugins that add functionality to the scene -->
      <plugin filename="EntityContextMenuPlugin" name="Entity context menu">
        <ignition-gui>
          <property key="state" type="string">floating</property>
          <property key="width" type="double">5</property>
          <property key="height" type="double">5</property>
          <property key="showTitleBar" type="bool">false</property>
        </ignition-gui>
      </plugin>
      <plugin filename="GzSceneManager" name="Scene Manager">
        <ignition-gui>
          <property key="resizable" type="bool">false</property>
          <property key="width" type="double">5</property>
          <property key="height" type="double">5</property>
          <property key="state" type="string">floating</property>
          <property key="showTitleBar" type="bool">false</property>
        </ignition-gui>
      </plugin>
      <plugin filename="InteractiveViewControl" name="Interactive view control">
        <ignition-gui>
          <property key="resizable" type="bool">false</property>
          <property key="width" type="double">5</property>
          <property key="height" type="double">5</property>
          <property key="state" type="string">floating</property>
          <property key="showTitleBar" type="bool">false</property>
        </ignition-gui>
      </plugin>
      <plugin filename="CameraTracking" name="Camera Tracking">
        <ignition-gui>
          <property key="resizable" type="bool">false</property>
          <property key="width" type="double">5</property>
          <property key="height" type="double">5</property>
          <property key="state" type="string">floating</property>
          <property key="showTitleBar" type="bool">false</property>
        </ignition-gui>
      </plugin>
      <plugin filename="MarkerManager" name="Marker manager">
        <ignition-gui>
          <property key="resizable" type="bool">false</property>
          <property key="width" type="double">5</property>
          <property key="height" type="double">5</property>
          <property key="state" type="string">floating</property>
          <property key="showTitleBar" type="bool">false</property>
        </ignition-gui>
      </plugin>
      <plugin filename="SelectEntities" name="Select Entities">
        <ignition-gui>
          <anchors target="Select entities">
            <line own="right" target="right"/>
            <line own="top" target="top"/>
          </anchors>
          <property key="resizable" type="bool">false</property>
          <property key="width" type="double">5</property>
          <property key="height" type="double">5</property>
          <property key="state" type="string">floating</property>
          <property key="showTitleBar" type="bool">false</property>
        </ignition-gui>
      </plugin>
      <plugin filename="VisualizationCapabilities" name="Visualization Capabilities">
        <ignition-gui>
          <property key="resizable" type="bool">false</property>
          <property key="width" type="double">5</property>
          <property key="height" type="double">5</property>
          <property key="state" type="string">floating</property>
          <property key="showTitleBar" type="bool">false</property>
        </ignition-gui>
      </plugin>

      <plugin filename="Spawn" name="Spawn Entities">
        <ignition-gui>
          <anchors target="Select entities">
            <line own="right" target="right"/>
            <line own="top" target="top"/>
          </anchors>
          <property key="resizable" type="bool">false</property>
          <property key="width" type="double">5</property>
          <property key="height" type="double">5</property>
          <property key="state" type="string">floating</property>
          <property key="showTitleBar" type="bool">false</property>
        </ignition-gui>
      </plugin>

      <!-- World control -->
      <plugin filename="WorldControl" name="World control">
        <ignition-gui>
          <title>World control</title>
          <property type="bool" key="showTitleBar">false</property>
          <property type="bool" key="resizable">false</property>
          <property type="double" key="height">72</property>
          <property type="double" key="width">121</property>
          <property type="double" key="z">1</property>

          <property type="string" key="state">floating</property>
          <anchors target="3D View">
            <line own="left" target="left"/>
            <line own="bottom" target="bottom"/>
          </anchors>
        </ignition-gui>

        <play_pause>true</play_pause>
        <step>true</step>
        <start_paused>true</start_paused>
        <use_event>true</use_event>

      </plugin>

      <!-- World statistics -->
      <plugin filename="WorldStats" name="World stats">
        <ignition-gui>
          <title>World stats</title>
          <property type="bool" key="showTitleBar">false</property>
          <property type="bool" key="resizable">false</property>
          <property type="double" key="height">110</property>
          <property type="double" key="width">290</property>
          <property type="double" key="z">1</property>

          <property type="string" key="state">floating</property>
          <anchors target="3D View">
            <line own="right" target="right"/>
            <line own="bottom" target="bottom"/>
          </anchors>
        </ignition-gui>

        <sim_time>true</sim_time>
        <real_time>true</real_time>
        <real_time_factor>true</real_time_factor>
        <iterations>true</iterations>
      </plugin>

      <!-- Insert simple shapes -->
      <plugin filename="Shapes" name="Shapes">
        <ignition-gui>
          <property key="resizable" type="bool">false</property>
          <property key="x" type="double">0</property>
          <property key="y" type="double">0</property>
          <property key="width" type="double">250</property>
          <property key="height" type="double">50</property>
          <property key="state" type="string">floating</property>
          <property key="showTitleBar" type="bool">false</property>
          <property key="cardBackground" type="string">#666666</property>
        </ignition-gui>
      </plugin>

      <!-- Insert lights -->
      <plugin filename="Lights" name="Lights">
        <ignition-gui>
          <property key="resizable" type="bool">false</property>
          <property key="x" type="double">250</property>
          <property key="y" type="double">0</property>
          <property key="width" type="double">150</property>
          <property key="height" type="double">50</property>
          <property key="state" type="string">floating</property>
          <property key="showTitleBar" type="bool">false</property>
          <property key="cardBackground" type="string">#666666</property>
        </ignition-gui>
      </plugin>

      <!-- Translate / rotate -->
      <plugin filename="TransformControl" name="Transform control">
        <ignition-gui>
          <property key="resizable" type="bool">false</property>
          <property key="x" type="double">0</property>
          <property key="y" type="double">50</property>
          <property key="width" type="double">250</property>
          <property key="height" type="double">50</property>
          <property key="state" type="string">floating</property>
          <property key="showTitleBar" type="bool">false</property>
          <property key="cardBackground" type="string">#777777</property>
        </ignition-gui>

        <!-- disable legacy features used to connect this plugin to GzScene3D -->
        <legacy>false</legacy>
      </plugin>

      <!-- Screenshot -->
      <plugin filename="Screenshot" name="Screenshot">
        <ignition-gui>
          <property key="resizable" type="bool">false</property>
          <property key="x" type="double">250</property>
          <property key="y" type="double">50</property>
          <property key="width" type="double">50</property>
          <property key="height" type="double">50</property>
          <property key="state" type="string">floating</property>
          <property key="showTitleBar" type="bool">false</property>
          <property key="cardBackground" type="string">#777777</property>
        </ignition-gui>
      </plugin>

      <!-- Video recorder -->
      <plugin filename="VideoRecorder" name="VideoRecorder">
        <ignition-gui>
          <property key="resizable" type="bool">false</property>
          <property key="x" type="double">300</property>
          <property key="y" type="double">50</property>
          <property key="width" type="double">50</property>
          <property key="height" type="double">50</property>
          <property key="state" type="string">floating</property>
          <property key="showTitleBar" type="bool">false</property>
          <property key="cardBackground" type="string">#777777</property>
        </ignition-gui>

        <record_video>
          <use_sim_time>true</use_sim_time>
          <lockstep>true</lockstep>
          <bitrate>4000000</bitrate>
        </record_video>

        <!-- disable legacy features used to connect this plugin to GzScene3D -->
        <legacy>false</legacy>
      </plugin>

      <!-- Inspector -->
      <plugin filename="ComponentInspector" name="Component inspector">
        <ignition-gui>
          <property type="string" key="state">docked_collapsed</property>
        </ignition-gui>
      </plugin>

      <!-- Entity tree -->
      <plugin filename="EntityTree" name="Entity tree">
        <ignition-gui>
          <property type="string" key="state">docked_collapsed</property>
        </ignition-gui>
      </plugin>

      <!-- View angle -->
      <plugin filename="ViewAngle" name="View angle">
        <ignition-gui>
          <property type="string" key="state">docked_collapsed</property>
        </ignition-gui>

        <!-- disable legacy features used to connect this plugin to GzScene3D -->
        <legacy>false</legacy>
      </plugin>

    </gui>

    <plugin
      filename="ignition-gazebo-physics-system"
      name="ignition::gazebo::systems::Physics">
    </plugin>
    <plugin
      filename="ignition-gazebo-user-commands-system"
      name="ignition::gazebo::systems::UserCommands">
    </plugin>
    <plugin
      filename="ignition-gazebo-sensors-system"
      name="ignition::gazebo::systems::Sensors">
      <render_engine>ogre2</render_engine>
      <disable_on_drained_battery>true</disable_on_drained_battery>
    </plugin>
    <plugin
      filename="ignition-gazebo-imu-system"
      name="ignition::gazebo::systems::Imu">
    </plugin>
    <plugin
      filename="ignition-gazebo-magnetometer-system"
      name="ignition::gazebo::systems::Magnetometer">
    </plugin>
    <plugin
      filename="ignition-gazebo-forcetorque-system"
      name="ignition::gazebo::systems::ForceTorque">
    </plugin>
    <plugin
      filename="ignition-gazebo-particle-emitter2-system"
      name="ignition::gazebo::systems::ParticleEmitter2">
    </plugin>
    <plugin
      filename="ignition-gazebo-scene-broadcaster-system"
      name="ignition::gazebo::systems::SceneBroadcaster">
    </plugin>
    <plugin
      filename="ignition-gazebo-contact-system"
      name="ignition::gazebo::systems::Contact">
    </plugin>
    <scene>
      <sky></sky>
      <grid>false</grid>
      <ambient>1.0 1.0 1.0</ambient>
      <background>0.8 0.8 0.8</background>
    </scene>

    <!-- Estimated latitude/longitude of sydneyregatta
         from satellite imagery -->
    <spherical_coordinates>
      <surface_model>EARTH_WGS84</surface_model>
      <world_frame_orientation>ENU</world_frame_orientation>
      <latitude_deg>-33.724223</latitude_deg>
      <longitude_deg>150.679736</longitude_deg>
      <elevation>0.0</elevation>
      <heading_deg>0.0</heading_deg>
    </spherical_coordinates>

    <light type="directional" name="sun">
      <cast_shadows>true</cast_shadows>
      <pose>0 0 10 0 0 0</pose>
      <diffuse>0.8 0.8 0.8 1</diffuse>
      <specular>0.2 0.2 0.2 1</specular>
      <attenuation>
        <range>1000</range>
        <constant>0.9</constant>
        <linear>0.01</linear>
        <quadratic>0.001</quadratic>
      </attenuation>
      <direction>-0.5 0.1 -0.9</direction>
    </light>

    <include>
      <!-- Note - the pose tag doesn't seem to work for heightmaps, so you need
      to go into the model file to change the altitude/height! -->
      <pose> 0 0 0.2 0 0 0 </pose>
      <uri>https://fuel.gazebosim.org/1.0/openrobotics/models/sydney_regatta</uri>
    </include>

    <include>
      <name>Coast Waves</name>
      <pose>0 0 0 0 0 0</pose>
      <uri>coast_waves</uri>
    </include>

    <include>
      <name>mb_marker_buoy_red</name>
      <pose>-528 191 0 0 1.57 0</pose>
      <uri>https://fuel.gazebosim.org/1.0/openrobotics/models/mb_marker_buoy_red</uri>

<<<<<<< HEAD
      <plugin name="vrx::SimpleBuoyancy" filename="libSimpleBuoyancy.so">
=======
      <plugin name="vrx::PolyhedraBuoyancyDrag"
              filename="libPolyhedraBuoyancyDrag.so">
>>>>>>> ed5c404d
        <fluid_density>1000</fluid_density>
        <fluid_level>0.0</fluid_level>
        <linear_drag>25.0</linear_drag>
        <angular_drag>2.0</angular_drag>
        <buoyancy name="collision_outer">
          <link_name>link</link_name>
          <pose>0 0 -0.3 0 0 0</pose>
          <geometry>
            <cylinder>
              <radius>0.325</radius>
              <length>0.1</length>
            </cylinder>
          </geometry>
        </buoyancy>
        <wavefield>
          <size>1000 1000</size>
          <cell_count>50 50></cell_count>
          <wave>
            <model>PMS</model>
            <period>5.0</period>
            <number>3</number>
            <scale>1.1</scale>
            <gain>0.3</gain>
            <direction>1 0</direction>
            <angle>0.4</angle>
            <tau>2.0</tau>
            <amplitude>0.0</amplitude>
            <steepness>0.0</steepness>
          </wave>
        </wavefield>
      </plugin>
    </include>

    <include>
      <name>mb_marker_buoy_black</name>
      <pose>-528 190 0 0 1.57 0</pose>
      <uri>https://fuel.gazebosim.org/1.0/openrobotics/models/mb_marker_buoy_black</uri>

<<<<<<< HEAD
      <plugin name="vrx::SimpleBuoyancy" filename="libSimpleBuoyancy.so">
=======
      <plugin name="vrx::PolyhedraBuoyancyDrag"
              filename="libPolyhedraBuoyancyDrag.so">
>>>>>>> ed5c404d
        <fluid_density>1000</fluid_density>
        <fluid_level>0.0</fluid_level>
        <linear_drag>25.0</linear_drag>
        <angular_drag>2.0</angular_drag>
        <buoyancy name="collision_outer">
          <link_name>link</link_name>
          <pose>0 0 -0.3 0 0 0</pose>
          <geometry>
            <cylinder>
              <radius>0.325</radius>
              <length>0.1</length>
            </cylinder>
          </geometry>
        </buoyancy>
        <wavefield>
          <size>1000 1000</size>
          <cell_count>50 50></cell_count>
          <wave>
            <model>PMS</model>
            <period>5.0</period>
            <number>3</number>
            <scale>1.1</scale>
            <gain>0.3</gain>
            <direction>1 0</direction>
            <angle>0.4</angle>
            <tau>2.0</tau>
            <amplitude>0.0</amplitude>
            <steepness>0.0</steepness>
          </wave>
        </wavefield>
      </plugin>
    </include>

    <include>
      <name>mb_marker_buoy_green</name>
      <pose>-528 189 0 0 1.57 0</pose>
      <uri>https://fuel.gazebosim.org/1.0/openrobotics/models/mb_marker_buoy_green</uri>

<<<<<<< HEAD
      <plugin name="vrx::SimpleBuoyancy" filename="libSimpleBuoyancy.so">
=======
      <plugin name="vrx::PolyhedraBuoyancyDrag"
              filename="libPolyhedraBuoyancyDrag.so">
>>>>>>> ed5c404d
        <fluid_density>1000</fluid_density>
        <fluid_level>0.0</fluid_level>
        <linear_drag>25.0</linear_drag>
        <angular_drag>2.0</angular_drag>
        <buoyancy name="collision_outer">
          <link_name>link</link_name>
          <pose>0 0 -0.3 0 0 0</pose>
          <geometry>
            <cylinder>
              <radius>0.325</radius>
              <length>0.1</length>
            </cylinder>
          </geometry>
        </buoyancy>
        <wavefield>
          <size>1000 1000</size>
          <cell_count>50 50></cell_count>
          <wave>
            <model>PMS</model>
            <period>5.0</period>
            <number>3</number>
            <scale>1.1</scale>
            <gain>0.3</gain>
            <direction>1 0</direction>
            <angle>0.4</angle>
            <tau>2.0</tau>
            <amplitude>0.0</amplitude>
            <steepness>0.0</steepness>
          </wave>
        </wavefield>
      </plugin>
    </include>

    <include>
      <name>mb_marker_buoy_white</name>
      <pose>-528 188 0 0 1.57 0</pose>
      <uri>https://fuel.gazebosim.org/1.0/openrobotics/models/mb_marker_buoy_white</uri>

<<<<<<< HEAD
      <plugin name="vrx::SimpleBuoyancy" filename="libSimpleBuoyancy.so">
=======
      <plugin name="vrx::PolyhedraBuoyancyDrag"
              filename="libPolyhedraBuoyancyDrag.so">
>>>>>>> ed5c404d
        <fluid_density>1000</fluid_density>
        <fluid_level>0.0</fluid_level>
        <linear_drag>25.0</linear_drag>
        <angular_drag>2.0</angular_drag>
        <buoyancy name="collision_outer">
          <link_name>link</link_name>
          <pose>0 0 -0.3 0 0 0</pose>
          <geometry>
            <cylinder>
              <radius>0.325</radius>
              <length>0.1</length>
            </cylinder>
          </geometry>
        </buoyancy>
        <wavefield>
          <size>1000 1000</size>
          <cell_count>50 50></cell_count>
          <wave>
            <model>PMS</model>
            <period>5.0</period>
            <number>3</number>
            <scale>1.1</scale>
            <gain>0.3</gain>
            <direction>1 0</direction>
            <angle>0.4</angle>
            <tau>2.0</tau>
            <amplitude>0.0</amplitude>
            <steepness>0.0</steepness>
          </wave>
        </wavefield>
      </plugin>
    </include>

    <include>
      <name>mb_round_buoy_orange</name>
      <pose>-528 187 0 0 1.57 0</pose>
      <uri>https://fuel.gazebosim.org/1.0/openrobotics/models/mb_round_buoy_orange</uri>

<<<<<<< HEAD
      <plugin name="vrx::SimpleBuoyancy" filename="libSimpleBuoyancy.so">
=======
      <plugin name="vrx::PolyhedraBuoyancyDrag"
              filename="libPolyhedraBuoyancyDrag.so">
>>>>>>> ed5c404d
        <fluid_density>1000</fluid_density>
        <fluid_level>0.0</fluid_level>
        <linear_drag>25.0</linear_drag>
        <angular_drag>2.0</angular_drag>
        <buoyancy name="collision_outer">
          <link_name>link</link_name>
          <pose>0 0 0 0 0 0</pose>
          <geometry>
            <sphere>
              <radius>0.25</radius>
          </sphere>
          </geometry>
        </buoyancy>
        <wavefield>
          <size>1000 1000</size>
          <cell_count>50 50></cell_count>
          <wave>
            <model>PMS</model>
            <period>5.0</period>
            <number>3</number>
            <scale>1.1</scale>
            <gain>0.3</gain>
            <direction>1 0</direction>
            <angle>0.4</angle>
            <tau>2.0</tau>
            <amplitude>0.0</amplitude>
            <steepness>0.0</steepness>
          </wave>
        </wavefield>
      </plugin>
    </include>

    <include>
      <name>mb_round_buoy_black</name>
      <pose>-528 186 0 0 1.57 0</pose>
      <uri>https://fuel.gazebosim.org/1.0/openrobotics/models/mb_round_buoy_black</uri>

<<<<<<< HEAD
      <plugin name="vrx::SimpleBuoyancy" filename="libSimpleBuoyancy.so">
=======
      <plugin name="vrx::PolyhedraBuoyancyDrag"
              filename="libPolyhedraBuoyancyDrag.so">
>>>>>>> ed5c404d
        <fluid_density>1000</fluid_density>
        <fluid_level>0.0</fluid_level>
        <linear_drag>25.0</linear_drag>
        <angular_drag>2.0</angular_drag>
        <buoyancy name="collision_outer">
          <link_name>link</link_name>
          <pose>0 0 0 0 0 0</pose>
          <geometry>
            <sphere>
              <radius>0.25</radius>
          </sphere>
          </geometry>
        </buoyancy>
        <wavefield>
          <size>1000 1000</size>
          <cell_count>50 50></cell_count>
          <wave>
            <model>PMS</model>
            <period>5.0</period>
            <number>3</number>
            <scale>1.1</scale>
            <gain>0.3</gain>
            <direction>1 0</direction>
            <angle>0.4</angle>
            <tau>2.0</tau>
            <amplitude>0.0</amplitude>
            <steepness>0.0</steepness>
          </wave>
        </wavefield>
      </plugin>
    </include>

    <!-- The posts for securing the WAM-V -->
    <include>
      <name>post_0</name>
      <pose>-535.916809 154.362869 0.675884 -0.17182 0.030464 -0.005286</pose>
      <uri>https://fuel.gazebosim.org/1.0/openrobotics/models/post</uri>
    </include>
    <include>
      <name>post_1</name>
      <pose>-527.48999 153.854782 0.425844 -0.1365 0  0</pose>
      <uri>https://fuel.gazebosim.org/1.0/openrobotics/models/post</uri>
    </include>
    <include>
      <name>post_2</name>
      <pose>-544.832825 156.671951 0.499025 -0.162625 0 0 </pose>
      <uri>https://fuel.gazebosim.org/1.0/openrobotics/models/post</uri>
    </include>

    <!-- Antenna for communication with the WAM-V -->
    <include>
      <pose>-531.063721 147.668579 1.59471 -0.068142 0 -0.1</pose>
      <uri>https://fuel.gazebosim.org/1.0/openrobotics/models/antenna</uri>
    </include>

    <!-- ground station tents -->
    <include>
      <name>ground_station_0</name>
      <pose>-540.796448 146.493744 1.671421 -0.00834 0.01824 1.301726</pose>
      <uri>https://fuel.gazebosim.org/1.0/openrobotics/models/ground_station</uri>
    </include>
    <include>
      <name>ground_station_1</name>
      <pose>-537.622681 145.827896 1.681931 -0.00603 0.018667 1.301571</pose>
      <uri>https://fuel.gazebosim.org/1.0/openrobotics/models/ground_station</uri>
    </include>
    <include>
      <name>ground_station_2</name>
      <pose>-534.550537 144.910400 1.720474 -0.004994 0.020798 1.301492</pose>
      <uri>https://fuel.gazebosim.org/1.0/openrobotics/models/ground_station</uri>
    </include>

    <!-- The projectile for the ball shooter -->
    <!-- <include>
      <name>blue_projectile</name>
      <pose>-545 60 0.03 0 0 0</pose>
      <uri>blue_projectile</uri>
    </include> -->

    <wind>
      <linear_velocity>0 0 0</linear_velocity>
    </wind>

    <!-- Load the plugin for the wind -->
    <plugin
      filename="ignition-gazebo-wind-effects-system"
      name="ignition::gazebo::systems::WindEffects">
      <force_approximation_scaling_factor>0.002</force_approximation_scaling_factor>
      <horizontal>
        <magnitude>
          <time_for_rise>10</time_for_rise>
          <sin>
            <amplitude_percent>0.05</amplitude_percent>
            <period>60</period>
          </sin>
          <noise type="gaussian">
           <mean>0</mean>
           <stddev>0.0002</stddev>
          </noise>
        </magnitude>
        <direction>
          <time_for_rise>30</time_for_rise>
          <sin>
            <amplitude>5</amplitude>
            <period>20</period>
          </sin>
          <noise type="gaussian">
           <mean>0</mean>
           <stddev>0.03</stddev>
          </noise>
        </direction>
      </horizontal>
      <vertical>
        <noise type="gaussian">
         <mean>0</mean>
         <stddev>0.03</stddev>
        </noise>
      </vertical>
    </plugin>

    <!-- The base scoring plugin -->
    <plugin
<<<<<<< HEAD
      filename="libScoringPlugin.so"
      name="vrx::ScoringPlugin">
      <vehicle>wamv</vehicle>
      <task_name>testing_task</task_name>
=======
      filename="libStationkeepingScoringPlugin.so"
      name="vrx::StationkeepingScoringPlugin">
      <vehicle>wamv</vehicle>
      <task_name>station_keeping</task_name>
>>>>>>> ed5c404d
      <task_info_topic>/vrx/task/info</task_info_topic>
      <initial_state_duration>10</initial_state_duration>
      <ready_state_duration>10</ready_state_duration>
      <running_state_duration>300</running_state_duration>
<<<<<<< HEAD
=======
      <!-- <head_error_on>false</head_error_on> -->
      <goal_pose>-33.722718 150.674031 0</goal_pose>
      <!-- <goal_pose_cart>-532 162 1</goal_pose_cart> -->
>>>>>>> ed5c404d
      <release_joints>
        <joint>
          <name>wamv_external_pivot_joint</name>
        </joint>
        <joint>
          <name>wamv_external_riser</name>
        </joint>
      </release_joints>
<<<<<<< HEAD
=======
      <!-- <markers>true</markers> -->
>>>>>>> ed5c404d
    </plugin>

  </world>
</sdf><|MERGE_RESOLUTION|>--- conflicted
+++ resolved
@@ -354,12 +354,8 @@
       <pose>-528 191 0 0 1.57 0</pose>
       <uri>https://fuel.gazebosim.org/1.0/openrobotics/models/mb_marker_buoy_red</uri>
 
-<<<<<<< HEAD
-      <plugin name="vrx::SimpleBuoyancy" filename="libSimpleBuoyancy.so">
-=======
       <plugin name="vrx::PolyhedraBuoyancyDrag"
               filename="libPolyhedraBuoyancyDrag.so">
->>>>>>> ed5c404d
         <fluid_density>1000</fluid_density>
         <fluid_level>0.0</fluid_level>
         <linear_drag>25.0</linear_drag>
@@ -398,12 +394,8 @@
       <pose>-528 190 0 0 1.57 0</pose>
       <uri>https://fuel.gazebosim.org/1.0/openrobotics/models/mb_marker_buoy_black</uri>
 
-<<<<<<< HEAD
-      <plugin name="vrx::SimpleBuoyancy" filename="libSimpleBuoyancy.so">
-=======
       <plugin name="vrx::PolyhedraBuoyancyDrag"
               filename="libPolyhedraBuoyancyDrag.so">
->>>>>>> ed5c404d
         <fluid_density>1000</fluid_density>
         <fluid_level>0.0</fluid_level>
         <linear_drag>25.0</linear_drag>
@@ -442,12 +434,8 @@
       <pose>-528 189 0 0 1.57 0</pose>
       <uri>https://fuel.gazebosim.org/1.0/openrobotics/models/mb_marker_buoy_green</uri>
 
-<<<<<<< HEAD
-      <plugin name="vrx::SimpleBuoyancy" filename="libSimpleBuoyancy.so">
-=======
       <plugin name="vrx::PolyhedraBuoyancyDrag"
               filename="libPolyhedraBuoyancyDrag.so">
->>>>>>> ed5c404d
         <fluid_density>1000</fluid_density>
         <fluid_level>0.0</fluid_level>
         <linear_drag>25.0</linear_drag>
@@ -486,12 +474,8 @@
       <pose>-528 188 0 0 1.57 0</pose>
       <uri>https://fuel.gazebosim.org/1.0/openrobotics/models/mb_marker_buoy_white</uri>
 
-<<<<<<< HEAD
-      <plugin name="vrx::SimpleBuoyancy" filename="libSimpleBuoyancy.so">
-=======
       <plugin name="vrx::PolyhedraBuoyancyDrag"
               filename="libPolyhedraBuoyancyDrag.so">
->>>>>>> ed5c404d
         <fluid_density>1000</fluid_density>
         <fluid_level>0.0</fluid_level>
         <linear_drag>25.0</linear_drag>
@@ -530,12 +514,8 @@
       <pose>-528 187 0 0 1.57 0</pose>
       <uri>https://fuel.gazebosim.org/1.0/openrobotics/models/mb_round_buoy_orange</uri>
 
-<<<<<<< HEAD
-      <plugin name="vrx::SimpleBuoyancy" filename="libSimpleBuoyancy.so">
-=======
       <plugin name="vrx::PolyhedraBuoyancyDrag"
               filename="libPolyhedraBuoyancyDrag.so">
->>>>>>> ed5c404d
         <fluid_density>1000</fluid_density>
         <fluid_level>0.0</fluid_level>
         <linear_drag>25.0</linear_drag>
@@ -573,12 +553,8 @@
       <pose>-528 186 0 0 1.57 0</pose>
       <uri>https://fuel.gazebosim.org/1.0/openrobotics/models/mb_round_buoy_black</uri>
 
-<<<<<<< HEAD
-      <plugin name="vrx::SimpleBuoyancy" filename="libSimpleBuoyancy.so">
-=======
       <plugin name="vrx::PolyhedraBuoyancyDrag"
               filename="libPolyhedraBuoyancyDrag.so">
->>>>>>> ed5c404d
         <fluid_density>1000</fluid_density>
         <fluid_level>0.0</fluid_level>
         <linear_drag>25.0</linear_drag>
@@ -701,27 +677,17 @@
 
     <!-- The base scoring plugin -->
     <plugin
-<<<<<<< HEAD
-      filename="libScoringPlugin.so"
-      name="vrx::ScoringPlugin">
-      <vehicle>wamv</vehicle>
-      <task_name>testing_task</task_name>
-=======
       filename="libStationkeepingScoringPlugin.so"
       name="vrx::StationkeepingScoringPlugin">
       <vehicle>wamv</vehicle>
       <task_name>station_keeping</task_name>
->>>>>>> ed5c404d
       <task_info_topic>/vrx/task/info</task_info_topic>
       <initial_state_duration>10</initial_state_duration>
       <ready_state_duration>10</ready_state_duration>
       <running_state_duration>300</running_state_duration>
-<<<<<<< HEAD
-=======
       <!-- <head_error_on>false</head_error_on> -->
       <goal_pose>-33.722718 150.674031 0</goal_pose>
       <!-- <goal_pose_cart>-532 162 1</goal_pose_cart> -->
->>>>>>> ed5c404d
       <release_joints>
         <joint>
           <name>wamv_external_pivot_joint</name>
@@ -730,10 +696,7 @@
           <name>wamv_external_riser</name>
         </joint>
       </release_joints>
-<<<<<<< HEAD
-=======
       <!-- <markers>true</markers> -->
->>>>>>> ed5c404d
     </plugin>
 
   </world>
