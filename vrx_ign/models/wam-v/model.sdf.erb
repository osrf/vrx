<%
if !defined?(name) || name== nil || name.empty?
  $model_name = 'wamv'
else
  $model_name = name
end

if !defined?(wavefieldSize) || wavefieldSize == nil || wavefieldSize.empty?
  $wavefield_size = 1000.0
else
  $wavefield_size = wavefieldSize.to_f
end
  $wavefield_cell_count = $wavefield_size / 20.0

  x_uu = 72.4 # Hydrodynamic quadratic coefficient
  x_u = 51.3 # Hydrodynamic linear coefficient
  max_velocity_knots = 15 # Maximum velocity in knots.
  max_velocity_mps = max_velocity_knots * 0.5144 # convert knots to m/s
  max_total_thrust = (x_u + x_uu * max_velocity_mps) * max_velocity_mps
%>

<?xml version="1.0"?>

<sdf version='1.9'>
<model name="<%= $model_name%>">
  <static>false</static>
  <self_collide>true</self_collide>

  <!-- Base model-->
  <include merge="true">
    <uri>https://fuel.gazebosim.org/1.0/openrobotics/models/wam-v</uri>
  </include>

  <plugin
    filename="ignition-gazebo-thruster-system"
    name="ignition::gazebo::systems::Thruster">
    <joint_name>left_engine_propeller_joint</joint_name>
    <thrust_coefficient>0.004422</thrust_coefficient>
    <fluid_density>1000</fluid_density>
    <propeller_diameter>0.2</propeller_diameter>
    <velocity_control>true</velocity_control>
    <max_thrust_cmd><%= max_total_thrust/2 %></max_thrust_cmd>
  </plugin>

  <plugin
    filename="ignition-gazebo-joint-position-controller-system"
    name="ignition::gazebo::systems::JointPositionController">
    <joint_name>left_chassis_engine_joint</joint_name>
    <use_velocity_commands>true</use_velocity_commands>
    <topic><%= $model_name%>/left/thruster/joint/cmd_pos</topic>
  </plugin>

  <plugin
    filename="ignition-gazebo-thruster-system"
    name="ignition::gazebo::systems::Thruster">
    <joint_name>right_engine_propeller_joint</joint_name>
    <thrust_coefficient>0.004422</thrust_coefficient>
    <fluid_density>1000</fluid_density>
    <propeller_diameter>0.2</propeller_diameter>
    <velocity_control>true</velocity_control>
    <max_thrust_cmd><%= max_total_thrust/2 %></max_thrust_cmd>
  </plugin>

  <plugin
    filename="ignition-gazebo-joint-position-controller-system"
    name="ignition::gazebo::systems::JointPositionController">
    <joint_name>right_chassis_engine_joint</joint_name>
    <use_velocity_commands>true</use_velocity_commands>
    <topic><%= $model_name%>/right/thruster/joint/cmd_pos</topic>
  </plugin>

  <!-- Left hull -->
  <plugin
<<<<<<< HEAD
    filename="libSimpleBuoyancy.so"
    name="vrx::SimpleBuoyancy">
    <fluid_density>1000</fluid_density>
    <fluid_level>0.0</fluid_level>
    <linear_drag>20.0</linear_drag>
    <angular_drag>2.0</angular_drag>
    <!-- Left Hull -->
    <buoyancy name="left_hull_mid">
      <link_name>base_link</link_name>
      <pose>0.6 1.03 0.2 0 1.57 0</pose>
      <geometry>
        <cylinder>
          <length>2</length>
          <radius>0.2</radius>
        </cylinder>
      </geometry>
    </buoyancy>
    <buoyancy name="left_hull_rear">
      <link_name>base_link</link_name>
      <pose>-1.4 1.03 0.2 0 1.57 0</pose>
      <geometry>
        <cylinder>
          <length>2</length>
          <radius>0.2</radius>
        </cylinder>
      </geometry>
    </buoyancy>
    <!-- Right Hull -->
    <buoyancy name="right_hull_mid">
      <link_name>base_link</link_name>
      <pose>0.6 -1.03 0.2 0 1.57 0</pose>
      <geometry>
        <cylinder>
          <length>2</length>
          <radius>0.2</radius>
        </cylinder>
      </geometry>
    </buoyancy>
    <buoyancy name="right_hull_rear">
      <link_name>base_link</link_name>
      <pose>-1.4 -1.03 0.2 0 1.57 0</pose>
      <geometry>
        <cylinder>
          <length>2</length>
          <radius>0.2</radius>
        </cylinder>
      </geometry>
    </buoyancy>
=======
    filename="libSurface.so"
    name="vrx::Surface">
    <link_name>base_link</link_name>
    <hull_length>4.9</hull_length>
    <hull_radius>0.213</hull_radius>
    <fluid_level>0</fluid_level>
    <points>
      <point>0.6 1.03 0</point>
      <point>-1.4 1.03 0</point>
    </points>
    <wavefield>
      <size><%= $wavefield_size%> <%= $wavefield_size%></size>
      <cell_count><%= $wavefield_cell_count%> <%=$wavefield_cell_count%></cell_count>
      <wave>
        <model>PMS</model>
        <period>5.0</period>
        <number>3</number>
        <scale>1.1</scale>
        <gain>0.3</gain>
        <direction>1 0</direction>
        <angle>0.4</angle>
        <tau>2.0</tau>
        <amplitude>0.0</amplitude>
        <steepness>0.0</steepness>
      </wave>
    </wavefield>
  </plugin>

  <!-- Right hull -->
  <plugin
    filename="libSurface.so"
    name="vrx::Surface">
    <link_name>base_link</link_name>
    <hull_length>4.9</hull_length>
    <hull_radius>0.213</hull_radius>
    <fluid_level>0</fluid_level>
    <points>
      <point>0.6 -1.03 0</point>
      <point>-1.4 -1.03 0</point>
    </points>
>>>>>>> 3fb3b621
    <wavefield>
      <size><%= $wavefield_size%> <%= $wavefield_size%></size>
      <cell_count><%= $wavefield_cell_count%> <%=$wavefield_cell_count%></cell_count>
      <wave>
        <model>PMS</model>
        <period>5.0</period>
        <number>3</number>
        <scale>1.1</scale>
        <gain>0.3</gain>
        <direction>1 0</direction>
        <angle>0.4</angle>
        <tau>2.0</tau>
        <amplitude>0.0</amplitude>
        <steepness>0.0</steepness>
      </wave>
    </wavefield>
  </plugin>

  <plugin
    filename="libSimpleHydrodynamics.so"
    name="vrx::SimpleHydrodynamics">
    <link_name>base_link</link_name>
    <!-- Added mass -->
    <xDotU>0.0</xDotU>
    <yDotV>0.0</yDotV>
    <nDotR>0.0</nDotR>
    <!-- Linear and quadratic drag -->
    <xU><%=x_u%></xU>
    <xUU><%=x_uu%></xUU>
    <yV>40.0</yV>
    <yVV>0.0</yVV>
    <zW>500.0</zW>
    <kP>100.0</kP>
    <mQ>100.0</mQ>
    <nR>400.0</nR>
    <nRR>0.0</nRR>
  </plugin>

  <!-- Publish robot state information -->
  <plugin filename="libignition-gazebo-pose-publisher-system.so"
    name="ignition::gazebo::systems::PosePublisher">
    <publish_link_pose>true</publish_link_pose>
    <publish_sensor_pose>true</publish_sensor_pose>
    <publish_collision_pose>false</publish_collision_pose>
    <publish_visual_pose>false</publish_visual_pose>
    <publish_nested_model_pose>true</publish_nested_model_pose>
    <publish_model_pose>false</publish_model_pose>
    <use_pose_vector_msg>true</use_pose_vector_msg>
    <static_publisher>true</static_publisher>
    <static_update_frequency>1</static_update_frequency>
  </plugin>

</model>
</sdf><|MERGE_RESOLUTION|>--- conflicted
+++ resolved
@@ -71,56 +71,6 @@
 
   <!-- Left hull -->
   <plugin
-<<<<<<< HEAD
-    filename="libSimpleBuoyancy.so"
-    name="vrx::SimpleBuoyancy">
-    <fluid_density>1000</fluid_density>
-    <fluid_level>0.0</fluid_level>
-    <linear_drag>20.0</linear_drag>
-    <angular_drag>2.0</angular_drag>
-    <!-- Left Hull -->
-    <buoyancy name="left_hull_mid">
-      <link_name>base_link</link_name>
-      <pose>0.6 1.03 0.2 0 1.57 0</pose>
-      <geometry>
-        <cylinder>
-          <length>2</length>
-          <radius>0.2</radius>
-        </cylinder>
-      </geometry>
-    </buoyancy>
-    <buoyancy name="left_hull_rear">
-      <link_name>base_link</link_name>
-      <pose>-1.4 1.03 0.2 0 1.57 0</pose>
-      <geometry>
-        <cylinder>
-          <length>2</length>
-          <radius>0.2</radius>
-        </cylinder>
-      </geometry>
-    </buoyancy>
-    <!-- Right Hull -->
-    <buoyancy name="right_hull_mid">
-      <link_name>base_link</link_name>
-      <pose>0.6 -1.03 0.2 0 1.57 0</pose>
-      <geometry>
-        <cylinder>
-          <length>2</length>
-          <radius>0.2</radius>
-        </cylinder>
-      </geometry>
-    </buoyancy>
-    <buoyancy name="right_hull_rear">
-      <link_name>base_link</link_name>
-      <pose>-1.4 -1.03 0.2 0 1.57 0</pose>
-      <geometry>
-        <cylinder>
-          <length>2</length>
-          <radius>0.2</radius>
-        </cylinder>
-      </geometry>
-    </buoyancy>
-=======
     filename="libSurface.so"
     name="vrx::Surface">
     <link_name>base_link</link_name>
@@ -161,7 +111,6 @@
       <point>0.6 -1.03 0</point>
       <point>-1.4 -1.03 0</point>
     </points>
->>>>>>> 3fb3b621
     <wavefield>
       <size><%= $wavefield_size%> <%= $wavefield_size%></size>
       <cell_count><%= $wavefield_cell_count%> <%=$wavefield_cell_count%></cell_count>
