--- conflicted
+++ resolved
@@ -47,54 +47,30 @@
   DESTINATION lib)
 
 # Buoyancy
-<<<<<<< HEAD
-add_library(SimpleBuoyancy SHARED
-  src/SimpleBuoyancy.cc
-  src/PolyhedronVolume.cc
-  src/ShapeVolume.cc
-)
-target_link_libraries(SimpleBuoyancy PUBLIC
-=======
 add_library(PolyhedraBuoyancyDrag SHARED
   src/PolyhedraBuoyancyDrag.cc
   src/PolyhedronVolume.cc
   src/ShapeVolume.cc
 )
 target_link_libraries(PolyhedraBuoyancyDrag PUBLIC
->>>>>>> 5e432749
   ignition-common${IGN_COMMON_VER}::ignition-common${IGN_COMMON_VER}
   ignition-gazebo${IGN_GAZEBO_VER}::core
   ignition-math${IGN_MATH_VER}
   Waves
 )
 install(
-<<<<<<< HEAD
-  TARGETS SimpleBuoyancy
+  TARGETS PolyhedraBuoyancyDrag
   DESTINATION lib)
 
 
 # Base scoring plugin
-=======
-  TARGETS PolyhedraBuoyancyDrag
-  DESTINATION lib)
-
-# Scoring plugin
->>>>>>> 5e432749
 add_library(ScoringPlugin SHARED
   src/ScoringPlugin.cc
 )
 target_link_libraries(ScoringPlugin PUBLIC
-<<<<<<< HEAD
-ignition-gazebo${IGN_GAZEBO_VER}::core
-ignition-plugin${IGN_PLUGIN_VER}::ignition-plugin${IGN_PLUGIN_VER}
-ignition-rendering${IGN_RENDERING_VER}::ignition-rendering${IGN_RENDERING_VER}
-ignition-utils${IGN_UTILS_VER}::ignition-utils${IGN_UTILS_VER}
-Waves
-=======
   ignition-common${IGN_COMMON_VER}::ignition-common${IGN_COMMON_VER}
   ignition-gazebo${IGN_GAZEBO_VER}::core
   ignition-math${IGN_MATH_VER}
->>>>>>> 5e432749
 )
 install(
   TARGETS ScoringPlugin
@@ -105,6 +81,7 @@
 
   StationkeepingScoringPlugin
   SimpleHydrodynamics
+  Surface
   WaveVisual
 )
 
@@ -116,10 +93,6 @@
     ignition-rendering${IGN_RENDERING_VER}::ignition-rendering${IGN_RENDERING_VER}
     ignition-utils${IGN_UTILS_VER}::ignition-utils${IGN_UTILS_VER}
     Waves
-<<<<<<< HEAD
-    ScoringPlugin
-=======
->>>>>>> 5e432749
 )
 endforeach()
 
