--- conflicted
+++ resolved
@@ -47,50 +47,18 @@
   DESTINATION lib)
 
 # Buoyancy
-<<<<<<< HEAD
-add_library(SimpleBuoyancy SHARED
-  src/SimpleBuoyancy.cc
-  src/PolyhedronVolume.cc
-  src/ShapeVolume.cc
-)
-target_link_libraries(SimpleBuoyancy PUBLIC
-=======
 add_library(PolyhedraBuoyancyDrag SHARED
   src/PolyhedraBuoyancyDrag.cc
   src/PolyhedronVolume.cc
   src/ShapeVolume.cc
 )
 target_link_libraries(PolyhedraBuoyancyDrag PUBLIC
->>>>>>> cede8592
   ignition-common${IGN_COMMON_VER}::ignition-common${IGN_COMMON_VER}
   ignition-gazebo${IGN_GAZEBO_VER}::core
   ignition-math${IGN_MATH_VER}
   Waves
 )
 install(
-<<<<<<< HEAD
-  TARGETS SimpleBuoyancy
-  DESTINATION lib)
-
-add_library(ScoringPlugin SHARED 
-  src/ScoringPlugin.cc
-)
-
-target_link_libraries(ScoringPlugin PUBLIC
-    ignition-gazebo${IGN_GAZEBO_VER}::core
-    ignition-plugin${IGN_PLUGIN_VER}::ignition-plugin${IGN_PLUGIN_VER}
-    ignition-rendering${IGN_RENDERING_VER}::ignition-rendering${IGN_RENDERING_VER}
-    ignition-utils${IGN_UTILS_VER}::ignition-utils${IGN_UTILS_VER}
-    Waves
-)
-
-install(
-  TARGETS ScoringPlugin 
-  DESTINATION lib)
-
-add_library(WaypointMarkers src/WaypointMarkers.cc)
-target_link_libraries(WaypointMarkers PUBLIC
-=======
   TARGETS PolyhedraBuoyancyDrag
   DESTINATION lib)
 
@@ -100,29 +68,34 @@
   src/ScoringPlugin.cc
 )
 target_link_libraries(ScoringPlugin PUBLIC
->>>>>>> cede8592
   ignition-common${IGN_COMMON_VER}::ignition-common${IGN_COMMON_VER}
   ignition-gazebo${IGN_GAZEBO_VER}::core
   ignition-math${IGN_MATH_VER}
 )
-<<<<<<< HEAD
-
-install(
-  TARGETS WaypointMarkers
-  DESTINATION lib
-)
-=======
 install(
   TARGETS ScoringPlugin
   DESTINATION lib)
->>>>>>> cede8592
+
+# Wayfinding scoring plugin
+add_library(WayfindingScoringPlugin SHARED
+  src/WayfindingScoringPlugin.cc
+  src/WaypointMarkers
+)
+target_link_libraries(WayfindingScoringPlugin PUBLIC
+  ignition-common${IGN_COMMON_VER}::ignition-common${IGN_COMMON_VER}
+  ignition-gazebo${IGN_GAZEBO_VER}::core
+  ignition-math${IGN_MATH_VER}
+)
+install(
+  TARGETS WayfindingScoringPlugin
+  DESTINATION lib)
 
 # Plugins
 list(APPEND VRX_IGN_PLUGINS
   StationkeepingScoringPlugin
   SimpleHydrodynamics
+  Surface
   WaveVisual
-  WayfindingScoringPlugin
 )
 
 foreach(PLUGIN ${VRX_IGN_PLUGINS})
@@ -132,14 +105,8 @@
     ignition-plugin${IGN_PLUGIN_VER}::ignition-plugin${IGN_PLUGIN_VER}
     ignition-rendering${IGN_RENDERING_VER}::ignition-rendering${IGN_RENDERING_VER}
     ignition-utils${IGN_UTILS_VER}::ignition-utils${IGN_UTILS_VER}
-<<<<<<< HEAD
-    Waves
-    ScoringPlugin
-    WaypointMarkers
-=======
     ScoringPlugin
     Waves
->>>>>>> cede8592
 )
 endforeach()
 
