cmake_minimum_required(VERSION 3.10.2 FATAL_ERROR)

project(vrx_ign)

find_package(ament_cmake REQUIRED)
find_package(ament_cmake_python REQUIRED)

find_package(ignition-gazebo6 REQUIRED)
set(IGN_GAZEBO_VER ${ignition-gazebo6_VERSION_MAJOR})

find_package(ignition-common4 REQUIRED COMPONENTS graphics)
set(IGN_COMMON_VER ${ignition-common4_VERSION_MAJOR})
find_package(ignition-fuel_tools7 REQUIRED)
find_package(ignition-math6 REQUIRED)
set(IGN_MATH_VER ${ignition-math6_VERSION_MAJOR})
find_package(ignition-msgs8 REQUIRED)
find_package(ignition-transport11 REQUIRED)
set(IGN_TRANSPORT_VER ${ignition-transport11_VERSION_MAJOR})
find_package(ignition-plugin1 REQUIRED COMPONENTS loader register)
set(IGN_PLUGIN_VER ${ignition-plugin1_VERSION_MAJOR})
find_package(ignition-rendering6 REQUIRED)
set(IGN_RENDERING_VER ${ignition-rendering6_VERSION_MAJOR})
find_package(ignition-utils1 REQUIRED)
set(IGN_UTILS_VER ${ignition-utils1_VERSION_MAJOR})
find_package(sdformat12 REQUIRED)

find_package(std_msgs REQUIRED)

#============================================================================
# Hooks
ament_environment_hooks("hooks/resource_paths.dsv.in")
ament_environment_hooks("hooks/resource_paths.sh")

#============================================================================

# Waves
add_library(Waves SHARED
  src/Wavefield.cc
)
target_link_libraries(Waves PUBLIC
  ignition-common${IGN_COMMON_VER}::ignition-common${IGN_COMMON_VER}
  ignition-gazebo${IGN_GAZEBO_VER}::core
  ignition-math${IGN_MATH_VER}
)
install(
  TARGETS Waves
  DESTINATION lib)

# Buoyancy
<<<<<<< HEAD
add_library(SimpleBuoyancy SHARED
  src/SimpleBuoyancy.cc
  src/PolyhedronVolume.cc
  src/ShapeVolume.cc
)
target_link_libraries(SimpleBuoyancy PUBLIC
=======
add_library(PolyhedraBuoyancyDrag SHARED
  src/PolyhedraBuoyancyDrag.cc
  src/PolyhedronVolume.cc
  src/ShapeVolume.cc
)
target_link_libraries(PolyhedraBuoyancyDrag PUBLIC
>>>>>>> 24e0008d
  ignition-common${IGN_COMMON_VER}::ignition-common${IGN_COMMON_VER}
  ignition-gazebo${IGN_GAZEBO_VER}::core
  ignition-math${IGN_MATH_VER}
  Waves
)
install(
<<<<<<< HEAD
  TARGETS SimpleBuoyancy
  DESTINATION lib)

# Buoyancy
=======
  TARGETS PolyhedraBuoyancyDrag
  DESTINATION lib)


# Base scoring plugin
>>>>>>> 24e0008d
add_library(ScoringPlugin SHARED
  src/ScoringPlugin.cc
)
target_link_libraries(ScoringPlugin PUBLIC
  ignition-common${IGN_COMMON_VER}::ignition-common${IGN_COMMON_VER}
  ignition-gazebo${IGN_GAZEBO_VER}::core
  ignition-math${IGN_MATH_VER}
)
install(
  TARGETS ScoringPlugin
  DESTINATION lib)

<<<<<<< HEAD
=======
# Wayfinding scoring plugin
add_library(WayfindingScoringPlugin SHARED
  src/WayfindingScoringPlugin.cc
  src/WaypointMarkers
)
target_link_libraries(WayfindingScoringPlugin PUBLIC
  ignition-common${IGN_COMMON_VER}::ignition-common${IGN_COMMON_VER}
  ignition-gazebo${IGN_GAZEBO_VER}::core
  ignition-math${IGN_MATH_VER}
  ScoringPlugin
)
install(
  TARGETS WayfindingScoringPlugin
  DESTINATION lib)

>>>>>>> 24e0008d
# Plugins
list(APPEND VRX_IGN_PLUGINS
  StationkeepingScoringPlugin
  SimpleHydrodynamics
  WaveVisual
)

foreach(PLUGIN ${VRX_IGN_PLUGINS})
  add_library(${PLUGIN} SHARED src/${PLUGIN}.cc)
  target_link_libraries(${PLUGIN} PUBLIC
    ignition-gazebo${IGN_GAZEBO_VER}::core
    ignition-plugin${IGN_PLUGIN_VER}::ignition-plugin${IGN_PLUGIN_VER}
    ignition-rendering${IGN_RENDERING_VER}::ignition-rendering${IGN_RENDERING_VER}
    ignition-utils${IGN_UTILS_VER}::ignition-utils${IGN_UTILS_VER}
<<<<<<< HEAD
=======
    ScoringPlugin
>>>>>>> 24e0008d
    Waves
)
endforeach()

install(
  TARGETS ${VRX_IGN_PLUGINS}
  DESTINATION lib)

ament_python_install_package(
  vrx_ign
  PACKAGE_DIR src/vrx_ign
)

#============================================================================
# Resources
install(DIRECTORY
  config
  launch
  models
  worlds
  DESTINATION share/${PROJECT_NAME})

ament_package()<|MERGE_RESOLUTION|>--- conflicted
+++ resolved
@@ -47,39 +47,23 @@
   DESTINATION lib)
 
 # Buoyancy
-<<<<<<< HEAD
-add_library(SimpleBuoyancy SHARED
-  src/SimpleBuoyancy.cc
-  src/PolyhedronVolume.cc
-  src/ShapeVolume.cc
-)
-target_link_libraries(SimpleBuoyancy PUBLIC
-=======
 add_library(PolyhedraBuoyancyDrag SHARED
   src/PolyhedraBuoyancyDrag.cc
   src/PolyhedronVolume.cc
   src/ShapeVolume.cc
 )
 target_link_libraries(PolyhedraBuoyancyDrag PUBLIC
->>>>>>> 24e0008d
   ignition-common${IGN_COMMON_VER}::ignition-common${IGN_COMMON_VER}
   ignition-gazebo${IGN_GAZEBO_VER}::core
   ignition-math${IGN_MATH_VER}
   Waves
 )
 install(
-<<<<<<< HEAD
-  TARGETS SimpleBuoyancy
-  DESTINATION lib)
-
-# Buoyancy
-=======
   TARGETS PolyhedraBuoyancyDrag
   DESTINATION lib)
 
 
 # Base scoring plugin
->>>>>>> 24e0008d
 add_library(ScoringPlugin SHARED
   src/ScoringPlugin.cc
 )
@@ -92,8 +76,6 @@
   TARGETS ScoringPlugin
   DESTINATION lib)
 
-<<<<<<< HEAD
-=======
 # Wayfinding scoring plugin
 add_library(WayfindingScoringPlugin SHARED
   src/WayfindingScoringPlugin.cc
@@ -109,11 +91,11 @@
   TARGETS WayfindingScoringPlugin
   DESTINATION lib)
 
->>>>>>> 24e0008d
 # Plugins
 list(APPEND VRX_IGN_PLUGINS
   StationkeepingScoringPlugin
   SimpleHydrodynamics
+  Surface
   WaveVisual
 )
 
@@ -124,10 +106,7 @@
     ignition-plugin${IGN_PLUGIN_VER}::ignition-plugin${IGN_PLUGIN_VER}
     ignition-rendering${IGN_RENDERING_VER}::ignition-rendering${IGN_RENDERING_VER}
     ignition-utils${IGN_UTILS_VER}::ignition-utils${IGN_UTILS_VER}
-<<<<<<< HEAD
-=======
     ScoringPlugin
->>>>>>> 24e0008d
     Waves
 )
 endforeach()
