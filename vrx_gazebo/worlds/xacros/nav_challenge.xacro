--- conflicted
+++ resolved
@@ -1,20 +1,13 @@
 <?xml version="1.0"?>
 <world xmlns:xacro="http://ros.org/wiki/xacro">
-<<<<<<< HEAD
-  <xacro:macro name="nav_challenge" params="name x:=58 y:=68 z:=2 R:=0 P:=0 Y:=0.4 **gates">
-=======
-  <xacro:macro name="nav_challenge" params="name='nav_challenge' uri:=navigation_course x:=58 y:=68 z:=2 R:=0 P:=0 Y:=0.4">
+  <xacro:macro name="nav_challenge" params="name='nav_challenge' uri:=navigation_course x:=58 y:=68 z:=2 R:=0 P:=0 Y:=0.4 **gates">
     <!-- The VRX navigation course -->
->>>>>>> d8bed3ec
     <include>
       <name>${name}</name>
       <uri>model://${uri}</uri>
       <pose>${x} ${y} ${z} ${R} ${P} ${Y}</pose>
     </include>
-<<<<<<< HEAD
-=======
 
->>>>>>> d8bed3ec
     <!-- The scoring plugin -->
     <plugin name="navigation_scoring_plugin"
             filename="libnavigation_scoring_plugin.so">
@@ -32,8 +25,7 @@
           <name>wamv_external_riser</name>
         </joint>
       </release_joints>
-<<<<<<< HEAD
-      <course_name>vrx_navigation_course</course_name>
+      <course_name>${name}</course_name>
       <obstacle_penalty>10.0</obstacle_penalty>
       <gates>
         <xacro:insert_block name="gates"/>
@@ -41,40 +33,5 @@
 
     </plugin>
 
-=======
-      <course_name>${name}</course_name>
-      <obstacle_penalty>10.0</obstacle_penalty>
-      <gates>
-        <gate>
-          <left_marker>red_bound_0</left_marker>
-          <right_marker>green_bound_0</right_marker>
-        </gate>
-        <gate>
-          <left_marker>red_bound_1</left_marker>
-          <right_marker>green_bound_1</right_marker>
-        </gate>
-        <gate>
-          <left_marker>red_bound_2</left_marker>
-          <right_marker>green_bound_2</right_marker>
-        </gate>
-        <gate>
-          <left_marker>red_bound_3</left_marker>
-          <right_marker>green_bound_3</right_marker>
-        </gate>
-        <gate>
-          <left_marker>red_bound_4</left_marker>
-          <right_marker>green_bound_4</right_marker>
-        </gate>
-        <gate>
-          <left_marker>red_bound_5</left_marker>
-          <right_marker>green_bound_5</right_marker>
-        </gate>
-        <gate>
-          <left_marker>red_bound_6</left_marker>
-          <right_marker>green_bound_6</right_marker>
-        </gate>
-      </gates>
-    </plugin>
->>>>>>> d8bed3ec
   </xacro:macro>
 </world>