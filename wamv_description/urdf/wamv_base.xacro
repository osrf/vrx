<?xml version="1.0"?>
<robot xmlns:xacro="http://ros.org/wiki/xacro" name="wam-v">
  <xacro:include filename="properties.urdf.xacro"/>

  <link name="base_link">
    <wind>true</wind>
    <visual>
      <geometry>
        <mesh filename="package://wamv_description/mesh/WAM-V-Base.dae"/>
      </geometry>
    </visual>

    <!-- Left float -->
    <collision name="left_float">
      <origin xyz="-0.4 1.03 0.2" rpy="0 1.57 0" />
      <geometry>
        <cylinder length="4" radius="0.2" />
      </geometry>
    </collision>
    <collision name="left_mid_float">
      <origin xyz="1.85 1.03 0.3" rpy="0 1.38 0" />
      <geometry>
        <cylinder length="0.5" radius="0.17" />
      </geometry>
    </collision>
    <collision name="left_front_float">
      <origin xyz="2.3 1.03 0.4" rpy="0 1.3 0" />
      <geometry>
        <cylinder length="0.45" radius="0.12" />
      </geometry>
    </collision>

    <!-- Left engine upper -->
    <collision name="left_engine_vertical_axis">
      <origin xyz="-2.55 1.03 0.09" rpy="0 0 0" />
      <geometry>
        <box size="0.2 0.15 0.83" />
      </geometry>
    </collision>
    <collision name="left_engine_rear_end">
      <origin xyz="-2.71 1.03 0.45" rpy="0 0 0" />
      <geometry>
        <box size="0.12 0.15 0.12" />
      </geometry>
    </collision>
    <collision name="left_propeller">
      <origin xyz="-2.73 1.03 -0.2" rpy="0 1.57 0" />
      <geometry>
        <cylinder length="0.18" radius="0.24" />
      </geometry>
    </collision>

    <!-- Right float -->
    <collision name="left_float">
      <origin xyz="-0.4 -1.03 0.2" rpy="0 1.57 0" />
      <geometry>
        <cylinder length="4" radius="0.2" />
      </geometry>
    </collision>
    <collision name="left_mid_float">
      <origin xyz="1.85 -1.03 0.3" rpy="0 1.38 0" />
      <geometry>
        <cylinder length="0.5" radius="0.17" />
      </geometry>
    </collision>
    <collision name="left_front_float">
      <origin xyz="2.3 -1.03 0.4" rpy="0 1.3 0" />
      <geometry>
        <cylinder length="0.45" radius="0.12" />
      </geometry>
    </collision>

    <!-- Right engine upper -->
    <collision name="left_engine_vertical_axis">
      <origin xyz="-2.55 -1.03 0.09" rpy="0 0 0" />
      <geometry>
        <box size="0.2 0.15 0.83" />
      </geometry>
    </collision>
    <collision name="left_engine_rear_end">
      <origin xyz="-2.71 -1.03 0.45" rpy="0 0 0" />
      <geometry>
        <box size="0.12 0.15 0.12" />
      </geometry>
    </collision>
    <collision name="left_propeller">
      <origin xyz="-2.73 -1.03 -0.2" rpy="0 1.57 0" />
      <geometry>
        <cylinder length="0.18" radius="0.24" />
      </geometry>
    </collision>

    <!-- Base -->
    <collision name="top_base">
      <origin xyz="0 -0 1.25" rpy="0 0 0" />
      <geometry>
        <box size="1.85 1 0.1" />
      </geometry>
    </collision>

    <!-- Front left beam -->
    <collision name="front_left_beam_lower">
      <origin xyz="0.9 0.85 1" rpy="0.78 0 0" />
      <geometry>
        <cylinder length="0.5" radius="0.04" />
      </geometry>
    </collision>

    <collision name="front_left_beam_upper">
      <origin xyz="0.9 0.6 1.18" rpy="1.35 0 0" />
      <geometry>
        <cylinder length="0.2" radius="0.04" />
      </geometry>
    </collision>

    <!-- Front right beam -->
    <collision name="front_right_beam_lower">
      <origin xyz="0.9 -0.85 1" rpy="-0.78 0 0" />
      <geometry>
        <cylinder length="0.5" radius="0.04" />
      </geometry>
    </collision>

    <collision name="front_right_beam_upper">
      <origin xyz="0.9 -0.6 1.18" rpy="-1.35 0 0" />
      <geometry>
        <cylinder length="0.2" radius="0.04" />
      </geometry>
    </collision>

    <!-- Mid left beam -->
    <collision name="mid_left_beam_lower">
      <origin xyz="-0.65 0.99 0.7" rpy="0.1 0.25 0" />
      <geometry>
        <cylinder length="0.45" radius="0.03" />
      </geometry>
    </collision>

    <collision name="mid_left_beam_medium">
      <origin xyz="-0.57 0.87 1.05" rpy="0.75 0.25 0" />
      <geometry>
        <cylinder length="0.32" radius="0.03" />
      </geometry>
    </collision>

    <collision name="mid_left_beam_upper">
      <origin xyz="-0.55 0.65 1.17" rpy="1.35 0.25 0" />
      <geometry>
        <cylinder length="0.3" radius="0.03" />
      </geometry>
    </collision>

    <!-- Mid right beam -->
    <collision name="mid_right_beam_lower">
      <origin xyz="-0.65 -0.99 0.7" rpy="-0.1 0.25 0" />
      <geometry>
        <cylinder length="0.45" radius="0.03" />
      </geometry>
    </collision>

    <collision name="mid_right_beam_medium">
      <origin xyz="-0.57 -0.87 1.05" rpy="-0.75 0.25 0" />
      <geometry>
        <cylinder length="0.32" radius="0.03" />
      </geometry>
    </collision>

    <collision name="mid_right_beam_upper">
      <origin xyz="-0.55 -0.65 1.17" rpy="-1.35 0.25 0" />
      <geometry>
        <cylinder length="0.3" radius="0.03" />
      </geometry>
    </collision>

    <!-- Rear left beam -->
    <collision name="rear_left_beam_lower">
      <origin xyz="-0.74 1.03 0.7" rpy="0 -0.15 0" />
      <geometry>
        <cylinder length="0.45" radius="0.03" />
      </geometry>
    </collision>

    <collision name="rear_left_beam_medium">
      <origin xyz="-0.79 0.91 1.05" rpy="0.75 -0.15 0" />
      <geometry>
        <cylinder length="0.32" radius="0.03" />
      </geometry>
    </collision>

    <collision name="rear_left_beam_upper">
      <origin xyz="-0.81 0.67 1.18" rpy="1.45 -0.15 0" />
      <geometry>
        <cylinder length="0.3" radius="0.03" />
      </geometry>
    </collision>

    <!-- Rear right beam -->
    <collision name="rear_right_beam_lower">
      <origin xyz="-0.74 -1.03 0.7" rpy="0 -0.15 0" />
      <geometry>
        <cylinder length="0.45" radius="0.03" />
      </geometry>
    </collision>

    <collision name="rear_right_beam_medium">
      <origin xyz="-0.79 -0.91 1.05" rpy="-0.75 -0.15 0" />
      <geometry>
        <cylinder length="0.32" radius="0.03" />
      </geometry>
    </collision>

    <collision name="rear_right_beam_upper">
      <origin xyz="-0.81 -0.67 1.18" rpy="-1.45 -0.15 0" />
      <geometry>
        <cylinder length="0.3" radius="0.03" />
      </geometry>
    </collision>

    <!-- Left joint -->
    <collision name="left_joint">
      <origin xyz="0.58 1.03 0.6" rpy="0 -0.6 0" />
      <geometry>
        <box size="0.65 0.2 0.1" />
      </geometry>
    </collision>

    <!-- Right joint -->
    <collision name="right_joint">
      <origin xyz="0.58 -1.03 0.6" rpy="0 -0.6 0" />
      <geometry>
        <box size="0.65 0.2 0.1" />
      </geometry>
    </collision>

    <inertial>
      <mass value="180.0"/> <!-- From von Ellenrieder, consistent with WAM-V specs-->
<<<<<<< HEAD
      <!--<inertia ixx="200.0" ixy="0.03" ixz="3.09" iyy="500" iyz="-0.05"  izz="250.0"/>-->
=======
      <!--<inertia ixx="200.0" ixy="0.03" ixz="3.09" iyy="500" iyz="-0.05" izz="250.0"/>-->
>>>>>>> 83449aa4
      <inertia ixx="120.0" ixy="0.0" ixz="0.0" iyy="393" iyz="0.0" izz="446.0"/>
    </inertial>
  </link>

  <joint name="base_link_joint" type="fixed">
    <origin xyz="0 0 0"/>
    <parent link="base_footprint"/>
    <child link="base_link"/>
  </joint>

  <link name="base_footprint"/>

  <link name="front_camera_link"/>
  <joint name="front_camera_joint" type="fixed">
    <origin xyz="0.5 0 1.5"/>
    <parent link="base_link"/>
    <child link="front_camera_link"/>
  </joint>
  <link name="left_camera_link"/>
  <joint name="left_camera_joint" type="fixed">
    <origin xyz="0 0.5 0" rpy="0 0 ${pi/2}"/>
    <parent link="base_link"/>
    <child link="left_camera_link"/>
  </joint>
  <link name="right_camera_link"/>
  <joint name="right_camera_joint" type="fixed">
    <origin xyz="0 -0.5 0" rpy="0 0 ${-pi/2}"/>
    <parent link="base_link"/>
    <child link="right_camera_link"/>
  </joint>
  <link name="rear_camera_link"/>
  <joint name="rear_camera_joint" type="fixed">
    <origin xyz="-0.5 0 0" rpy="0 0 ${pi}"/>
    <parent link="base_link"/>
    <child link="rear_camera_link"/>
  </joint>

  <link name="scan"/>
  <joint name="scan_joint" type="fixed">
    <origin xyz="1.5 0 -1" rpy="0 0 0"/>
    <parent link="base_link"/>
    <child link="scan"/>
  </joint>

  <link name="gps"/>
  <joint name="gps_joint" type="fixed">
    <origin xyz="0 0 1.5"/>
    <parent link="base_link"/>
    <child link="gps"/>
  </joint>

</robot><|MERGE_RESOLUTION|>--- conflicted
+++ resolved
@@ -234,11 +234,7 @@
 
     <inertial>
       <mass value="180.0"/> <!-- From von Ellenrieder, consistent with WAM-V specs-->
-<<<<<<< HEAD
-      <!--<inertia ixx="200.0" ixy="0.03" ixz="3.09" iyy="500" iyz="-0.05"  izz="250.0"/>-->
-=======
       <!--<inertia ixx="200.0" ixy="0.03" ixz="3.09" iyy="500" iyz="-0.05" izz="250.0"/>-->
->>>>>>> 83449aa4
       <inertia ixx="120.0" ixy="0.0" ixz="0.0" iyy="393" iyz="0.0" izz="446.0"/>
     </inertial>
   </link>
