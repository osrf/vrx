<?xml version="1.0"?>
<!-- Basic WAM-V with gazebo plugins for dynamics -->
<robot xmlns:xacro="http://ros.org/wiki/xacro"
       name="WAM-V">
  <xacro:arg name="locked" default="false" />
  <xacro:arg name="thruster_config" default="H" />
  <xacro:arg name="camera_enabled" default="false" />
  <xacro:arg name="gps_enabled" default="false" />
  <xacro:arg name="imu_enabled" default="false" />
  <xacro:arg name="lidar_enabled" default="false" />
  <xacro:arg name="ground_truth_enabled" default="false" />
  <xacro:arg name="vrx_sensors_enabled" default="false" />
  
  <xacro:arg name="yaml_sensor_generation" default="false"/>
  <xacro:arg name="sensor_xacro_file" default = ""/>

  <!-- === The WAM-V platform === -->
  <xacro:include filename="$(find wamv_gazebo)/urdf/wamv_gazebo.xacro"/>
  
  <!-- === Batteries === -->
  <xacro:include filename="$(find wamv_description)/urdf/battery.xacro"/>
  <xacro:battery prefix="left" position="0 1 0.45" orientation="0 0 0"/>
  <xacro:battery prefix="right" position="0 -1 0.45" orientation="0 0 0"/>

  <!-- === Thrusters === -->
  <xacro:property name="thruster_conf" value="$(arg thruster_config)"/>

  <!-- Default WAM-V with two aft thrusters -->
  <xacro:if value="${thruster_conf == 'H'}">
     <xacro:wamv_gazebo thruster_layout="$(find wamv_gazebo)/urdf/thruster_layouts/wamv_aft_thrusters.xacro"/>
  </xacro:if>

  <!-- WAMV with "T" thruster configuration -->
  <xacro:if value="${thruster_conf == 'T'}">
    <xacro:wamv_gazebo thruster_layout="$(find wamv_gazebo)/urdf/thruster_layouts/wamv_t_thrusters.xacro"/>
  </xacro:if>

  <!-- WAMV with "X" thruster configuration -->
  <xacro:if value="${thruster_conf == 'X'}">
    <xacro:wamv_gazebo thruster_layout="$(find wamv_gazebo)/urdf/thruster_layouts/wamv_x_thrusters.xacro"/>
  </xacro:if>

  <!-- Decide if we lock the robot to the world -->
  <xacro:if value="$(arg locked)">
    <gazebo>
      <link name="wamv_external_link"/>
      <joint name="wamv_external_pivot_joint" type="universal">
        <parent>wamv::base_link</parent>
        <child>wamv_external_link</child>
        <axis>
          <xyz>1 0 0</xyz>
        </axis>
        <axis2>
          <xyz>0 1 0</xyz>
        </axis2>
      </joint>
      <joint name="wamv_external_riser" type="prismatic">
        <parent>world</parent>
        <child>wamv_external_link</child>
        <axis>
          <limit>
            <lower>-3</lower>
            <upper>3</upper>
          </limit>
          <xyz>0 0 1</xyz>
        </axis>
      </joint>
    </gazebo>
  </xacro:if>

  <xacro:if value="$(arg yaml_sensor_generation)">
    <xacro:include filename="$(arg sensor_xacro_file)"/>
    <xacro:yaml_sensors />
  </xacro:if>
<<<<<<< HEAD
  
  <xacro:unless value="$(arg yaml_sensor_generation)">
    <!-- Add a front camera -->
    <xacro:if value="$(arg camera_enabled)">
      <xacro:wamv_camera name="front_camera" y="0.3" x="0.75" P="${radians(15)}" />
    </xacro:if>
    
=======

  <!-- Add 3D LIDAR -->
  <xacro:if value="$(arg lidar_enabled)">
    <xacro:wamv_3d_lidar name="lidar_wamv" x="0.7" y="0" z="1.8" R="0" P="${radians(15)}" Y="0" post_Y="0"/>
  </xacro:if>

  <!-- Add P3D ground truth -->
  <xacro:if value="$(arg ground_truth_enabled)">
    <xacro:wamv_p3d name="p3d_wamv"/>
  </xacro:if>

  <!-- ==== VRX sensor configuration ==== -->
  <xacro:if value="$(arg vrx_sensors_enabled)">

    <!-- Add CPU Cases -->
    <xacro:include filename="$(find wamv_description)/urdf/cpu_cases.xacro" />
    <xacro:cpu_cases position="-0.15 0 1.53" orientation="0 0 0"/>

    <!-- Add a stereo camera pair -->
    <xacro:wamv_camera name="front_left_camera" y="0.1" x="0.75" P="${radians(15)}" />
    <xacro:wamv_camera name="front_right_camera" y="-0.1" x="0.75" P="${radians(15)}" />

    <!-- Add a camera facing right -->
    <xacro:wamv_camera name="middle_right_camera" y="-0.45" P="${radians(15)}" Y="${radians(-90)}" />

>>>>>>> 2ed5825f
    <!-- Add simulated GPS -->
    <xacro:if value="$(arg gps_enabled)">
      <xacro:wamv_gps name="gps_wamv" x="-0.85" />
    </xacro:if>
    
    <!-- Add Simulated IMU -->
    <xacro:if value="$(arg imu_enabled)">
      <xacro:wamv_imu name="imu_wamv" y="-0.2" />
    </xacro:if>
    
    <!-- Add 3D LIDAR -->
<<<<<<< HEAD
    <xacro:if value="$(arg lidar_enabled)">
      <xacro:wamv_3d_lidar name="lidar_wamv" y="-0.3" />
    </xacro:if>
    
    <!-- Add P3D ground truth -->
    <xacro:if value="$(arg ground_truth_enabled)">
      <xacro:wamv_p3d name="p3d_wamv"/>
    </xacro:if>
    
    <!-- ==== VRX sensor configuration ==== -->
    <xacro:if value="$(arg vrx_sensors_enabled)">
    
      <!-- Add CPU Cases -->
      <xacro:include filename="$(find wamv_description)/urdf/cpu_cases.xacro" />
      <xacro:cpu_cases position="-0.15 0 1.53" orientation="0 0 0"/>
    
      <!-- Add a stereo camera pair -->
      <xacro:wamv_camera name="front_left_camera" y="0.1" x="0.75" P="${radians(15)}" />
      <xacro:wamv_camera name="front_right_camera" y="-0.1" x="0.75" P="${radians(15)}" />
    
      <!-- Add a camera facing right -->
      <xacro:wamv_camera name="middle_right_camera" y="-0.45" P="${radians(15)}" Y="${radians(-90)}" />
    
      <!-- Add simulated GPS -->
      <xacro:wamv_gps name="gps_wamv" x="-0.85" />
    
      <!-- Add Simulated IMU -->
      <xacro:wamv_imu name="imu_wamv" y="-0.2" />
    
      <!-- Add 3D LIDAR -->
      <xacro:wamv_3d_lidar name="lidar_wamv" P="${radians(8)}" />
    </xacro:if>
  </xacro:unless>
=======
    <xacro:wamv_3d_lidar name="lidar_wamv" x="0.7" y="0" z="1.8" R="0" P="${radians(15)}" Y="0" post_Y="0"/>
  </xacro:if>
>>>>>>> 2ed5825f

  
</robot><|MERGE_RESOLUTION|>--- conflicted
+++ resolved
@@ -72,7 +72,6 @@
     <xacro:include filename="$(arg sensor_xacro_file)"/>
     <xacro:yaml_sensors />
   </xacro:if>
-<<<<<<< HEAD
   
   <xacro:unless value="$(arg yaml_sensor_generation)">
     <!-- Add a front camera -->
@@ -80,33 +79,6 @@
       <xacro:wamv_camera name="front_camera" y="0.3" x="0.75" P="${radians(15)}" />
     </xacro:if>
     
-=======
-
-  <!-- Add 3D LIDAR -->
-  <xacro:if value="$(arg lidar_enabled)">
-    <xacro:wamv_3d_lidar name="lidar_wamv" x="0.7" y="0" z="1.8" R="0" P="${radians(15)}" Y="0" post_Y="0"/>
-  </xacro:if>
-
-  <!-- Add P3D ground truth -->
-  <xacro:if value="$(arg ground_truth_enabled)">
-    <xacro:wamv_p3d name="p3d_wamv"/>
-  </xacro:if>
-
-  <!-- ==== VRX sensor configuration ==== -->
-  <xacro:if value="$(arg vrx_sensors_enabled)">
-
-    <!-- Add CPU Cases -->
-    <xacro:include filename="$(find wamv_description)/urdf/cpu_cases.xacro" />
-    <xacro:cpu_cases position="-0.15 0 1.53" orientation="0 0 0"/>
-
-    <!-- Add a stereo camera pair -->
-    <xacro:wamv_camera name="front_left_camera" y="0.1" x="0.75" P="${radians(15)}" />
-    <xacro:wamv_camera name="front_right_camera" y="-0.1" x="0.75" P="${radians(15)}" />
-
-    <!-- Add a camera facing right -->
-    <xacro:wamv_camera name="middle_right_camera" y="-0.45" P="${radians(15)}" Y="${radians(-90)}" />
-
->>>>>>> 2ed5825f
     <!-- Add simulated GPS -->
     <xacro:if value="$(arg gps_enabled)">
       <xacro:wamv_gps name="gps_wamv" x="-0.85" />
@@ -118,7 +90,6 @@
     </xacro:if>
     
     <!-- Add 3D LIDAR -->
-<<<<<<< HEAD
     <xacro:if value="$(arg lidar_enabled)">
       <xacro:wamv_3d_lidar name="lidar_wamv" y="-0.3" />
     </xacro:if>
@@ -152,10 +123,6 @@
       <xacro:wamv_3d_lidar name="lidar_wamv" P="${radians(8)}" />
     </xacro:if>
   </xacro:unless>
-=======
-    <xacro:wamv_3d_lidar name="lidar_wamv" x="0.7" y="0" z="1.8" R="0" P="${radians(15)}" Y="0" post_Y="0"/>
-  </xacro:if>
->>>>>>> 2ed5825f
 
-  
+
 </robot>