<?xml version="1.0"?>
<!-- Basic WAM-V with gazebo plugins for dynamics -->
<robot xmlns:xacro="http://ros.org/wiki/xacro"
       name="WAM-V">
  <!-- Defines the base vehicle -->
<<<<<<< HEAD
  <xacro:include filename="$(find wamv_description)/urdf/wamv_base.urdf.xacro" />
  <!-- Include macros for dynamics plugins -->
  <xacro:include filename="$(find wamv_gazebo)/urdf/macros.xacro" />
=======
  <xacro:include filename="$(find wamv_description)/urdf/wamv_two_engines.urdf.xacro" />

>>>>>>> 113753df
  <!-- Attach hydrodynamics plugin -->
  <xacro:usv_dynamics_gazebo name="wamv_dynamics_plugin"/>
  <!-- Attach wind plugin -->
  <xacro:usv_wind_gazebo name="wamv_wind_plugin"/>
  <!-- Attach thrust plugin -->
  <xacro:usv_thrust_gazebo name="wamv_thrust_plugin"/>
</robot><|MERGE_RESOLUTION|>--- conflicted
+++ resolved
@@ -3,14 +3,9 @@
 <robot xmlns:xacro="http://ros.org/wiki/xacro"
        name="WAM-V">
   <!-- Defines the base vehicle -->
-<<<<<<< HEAD
-  <xacro:include filename="$(find wamv_description)/urdf/wamv_base.urdf.xacro" />
+  <xacro:include filename="$(find wamv_description)/urdf/wamv_two_engines.urdf.xacro" />
   <!-- Include macros for dynamics plugins -->
   <xacro:include filename="$(find wamv_gazebo)/urdf/macros.xacro" />
-=======
-  <xacro:include filename="$(find wamv_description)/urdf/wamv_two_engines.urdf.xacro" />
-
->>>>>>> 113753df
   <!-- Attach hydrodynamics plugin -->
   <xacro:usv_dynamics_gazebo name="wamv_dynamics_plugin"/>
   <!-- Attach wind plugin -->
